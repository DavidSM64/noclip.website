
// New UI system

import * as Viewer from './viewer';
import { assertExists, assert } from './util';
import { CameraControllerClass, OrbitCameraController, FPSCameraController, OrthoCameraController } from './Camera';
import { Color, colorToCSS } from './Color';
import { GITHUB_REVISION_URL, GITHUB_URL, GIT_SHORT_REVISION, IS_DEVELOPMENT } from './BuildVersion';
import { SaveManager, GlobalSaveManager } from "./SaveManager";
import { RenderStatistics } from './RenderStatistics';
import { GlobalGrabManager } from './GrabManager';
import { clamp } from './MathHelpers';

// @ts-ignore
import logoURL from './assets/logo.png';
import { LightweightOverlay } from './AAA_NewUI/LightweightOverlay';
import { DebugFloaterHolder } from './DebugFloaters';
import { LocationBase } from './AAA_NewUI/SceneBase2';
<<<<<<< HEAD
=======
import { CameraAnimationManager, Keyframe, LinearEaseType } from './CameraAnimationManager';
import { DraggingMode } from './InputManager';
>>>>>>> 73c931a8

export const HIGHLIGHT_COLOR = 'rgb(210, 30, 30)';
export const COOL_BLUE_COLOR = 'rgb(20, 105, 215)';
export const PANEL_BG_COLOR = '#411';

export function createDOMFromString(s: string): DocumentFragment {
    return document.createRange().createContextualFragment(s);
}

const enum FontelloIcon {
    share = '\ue800',
    resize_full = '\ue801',
    pause = '\ue802',
    resize_small = '\ue803',
    play = '\ue804',
    fast_backward = '\ue805',
};

function setFontelloIcon(elem: HTMLElement, icon: FontelloIcon): void {
    elem.style.fontFamily = 'fontello';
    elem.textContent = icon;
}

const OPEN_ICON = `<svg xmlns="http://www.w3.org/2000/svg" viewBox="0 2 92 92" height="20" fill="white"><path d="M84.3765045,45.2316481 L77.2336539,75.2316205 L77.2336539,75.2316205 C77.1263996,75.6820886 76.7239081,76 76.2608477,76 L17.8061496,76 C17.2538649,76 16.8061496,75.5522847 16.8061496,75 C16.8061496,74.9118841 16.817796,74.8241548 16.8407862,74.739091 L24.7487983,45.4794461 C24.9845522,44.607157 25.7758952,44.0012839 26.6794815,44.0012642 L83.4036764,44.0000276 L83.4036764,44.0000276 C83.9559612,44.0000156 84.4036862,44.4477211 84.4036982,45.0000058 C84.4036999,45.0780163 84.3945733,45.155759 84.3765045,45.2316481 L84.3765045,45.2316481 Z M15,24 L26.8277004,24 L26.8277004,24 C27.0616369,24 27.2881698,24.0820162 27.4678848,24.2317787 L31.799078,27.8411064 L31.799078,27.8411064 C32.697653,28.5899189 33.8303175,29 35,29 L75,29 C75.5522847,29 76,29.4477153 76,30 L76,38 L76,38 C76,38.5522847 75.5522847,39 75,39 L25.3280454,39 L25.3280454,39 C23.0690391,39 21.0906235,40.5146929 20.5012284,42.6954549 L14.7844016,63.8477139 L14.7844016,63.8477139 C14.7267632,64.0609761 14.5071549,64.1871341 14.2938927,64.1294957 C14.1194254,64.0823423 13.9982484,63.9240598 13.9982563,63.7433327 L13.9999561,25 L14,25 C14.0000242,24.4477324 14.4477324,24.0000439 15,24.0000439 L15,24 Z"/></svg>`;
const SEARCH_ICON = `<svg xmlns="http://www.w3.org/2000/svg" viewBox="0 0 21 26.25" height="20" fill="white"><path d="M8.6953,14.3916 C5.5543,14.3916 3.0003,11.8356 3.0003,8.6956 C3.0003,5.5546 5.5543,2.9996 8.6953,2.9996 C11.8363,2.9996 14.3913,5.5546 14.3913,8.6956 C14.3913,11.8356 11.8363,14.3916 8.6953,14.3916 L8.6953,14.3916 Z M15.8423,13.7216 L15.6073,13.9566 C16.7213,12.4956 17.3913,10.6756 17.3913,8.6956 C17.3913,3.8936 13.4983,-0.0004 8.6953,-0.0004 C3.8933,-0.0004 0.0003,3.8936 0.0003,8.6956 C0.0003,13.4976 3.8933,17.3916 8.6953,17.3916 C10.6753,17.3916 12.4953,16.7216 13.9573,15.6076 L13.7213,15.8426 L18.3343,20.4546 L20.4553,18.3336 L15.8423,13.7216 Z"/></svg>`;
const TEXTURES_ICON = `<svg xmlns="http://www.w3.org/2000/svg" viewBox="0 0 512 512" height="20" fill="white"><path d="M143.5,143.5v300h300v-300H143.5z M274.8,237.2c10.3,0,18.7,8.4,18.7,18.9c0,10.3-8.4,18.7-18.7,18.7   c-10.3,0-18.7-8.4-18.7-18.7C256,245.6,264.4,237.2,274.8,237.2z M406,406H181v-56.2l56.2-56.1l37.5,37.3l75-74.8l56.2,56.1V406z"/><polygon points="387.2,68.6 68.5,68.6 68.5,368.5 106,368.5 106,106 387.2,106"/></svg>`;
const FRUSTUM_ICON = `<svg xmlns="http://www.w3.org/2000/svg" viewBox="0 0 100 100" height="20" fill="white"><polygon points="48.2573,19.8589 33.8981,15.0724 5,67.8384 48.2573,90.3684" /><polygon points="51.5652,19.8738 51.5652,90.3734 95,67.8392 65.9366,15.2701" /><polygon points="61.3189,13.2756 49.9911,9.6265 38.5411,13.1331 49.9213,16.9268" /></svg>`;
const STATISTICS_ICON = `<svg xmlns="http://www.w3.org/2000/svg" viewBox="5 0 55 60" height="16" fill="white"><g><polygon points="6.9,11.5 6.9,56 55.4,56 55.4,53 9.9,53 9.9,11.5"/><path d="M52.7,15.8c-2.7,0-4.9,2.2-4.9,4.9c0,1,0.3,1.8,0.8,2.6l-5,6.8c-0.4-0.1-0.9-0.2-1.3-0.2c-1.5,0-2.9,0.7-3.8,1.8l-5.6-2.8   c0-0.2,0.1-0.5,0.1-0.8c0-2.7-2.2-4.9-4.9-4.9s-4.9,2.2-4.9,4.9c0,1.1,0.3,2,0.9,2.8l-3.9,5.1c-0.5-0.2-1.1-0.3-1.7-0.3   c-2.7,0-4.9,2.2-4.9,4.9s2.2,4.9,4.9,4.9s4.9-2.2,4.9-4.9c0-1-0.3-2-0.8-2.7l4-5.2c0.5,0.2,1.1,0.3,1.6,0.3c1.4,0,2.6-0.6,3.5-1.5   l5.8,2.9c0,0.1,0,0.2,0,0.3c0,2.7,2.2,4.9,4.9,4.9c2.7,0,4.9-2.2,4.9-4.9c0-1.2-0.4-2.2-1.1-3.1l4.8-6.5c0.6,0.2,1.2,0.4,1.9,0.4   c2.7,0,4.9-2.2,4.9-4.9S55.4,15.8,52.7,15.8z"/></g></svg>`;
const ABOUT_ICON = `<svg xmlns="http://www.w3.org/2000/svg" viewBox="0 0 100 100" height="16" fill="white"><path d="M50,1.1C23,1.1,1.1,23,1.1,50S23,98.9,50,98.9C77,98.9,98.9,77,98.9,50S77,1.1,50,1.1z M55.3,77.7c0,1.7-1.4,3.1-3.1,3.1  h-7.9c-1.7,0-3.1-1.4-3.1-3.1v-5.1c0-1.7,1.4-3.1,3.1-3.1h7.9c1.7,0,3.1,1.4,3.1,3.1V77.7z M67.8,47.3c-2.1,2.9-4.7,5.2-7.9,6.9  c-1.8,1.2-3,2.4-3.6,3.8c-0.4,0.9-0.7,2.1-0.9,3.5c-0.1,1.1-1.1,1.9-2.2,1.9h-9.7c-1.3,0-2.3-1.1-2.2-2.3c0.2-2.7,0.9-4.8,2-6.4  c1.4-1.9,3.9-4.2,7.5-6.7c1.9-1.2,3.3-2.6,4.4-4.3c1.1-1.7,1.6-3.7,1.6-6c0-2.3-0.6-4.2-1.9-5.6c-1.3-1.4-3-2.1-5.3-2.1  c-1.9,0-3.4,0.6-4.7,1.7c-0.8,0.7-1.3,1.6-1.6,2.8c-0.4,1.4-1.7,2.3-3.2,2.3l-9-0.2c-1.1,0-2-1-1.9-2.1c0.3-4.8,2.2-8.4,5.5-11  c3.8-2.9,8.7-4.4,14.9-4.4c6.6,0,11.8,1.7,15.6,5c3.8,3.3,5.7,7.8,5.7,13.5C70.9,41.2,69.8,44.4,67.8,47.3z"/></svg>`;
const CLAPBOARD_ICON = `<svg xmlns="http://www.w3.org/2000/svg" viewBox="0 0 64 64" height="20" fill="white"><path d="M61,22H14.51l3.41-.72h0l7.74-1.64,2-.43h0l6.85-1.46h0l1.17-.25,8.61-1.83h0l.78-.17,9-1.91h0l.4-.08L60,12.33a1,1,0,0,0,.77-1.19L59.3,4.3a1,1,0,0,0-1.19-.77l-19,4-1.56.33h0L28.91,9.74,27.79,10h0l-9.11,1.94-.67.14h0L3.34,15.17a1,1,0,0,0-.77,1.19L4,23.11V60a1,1,0,0,0,1,1H61a1,1,0,0,0,1-1V23A1,1,0,0,0,61,22ZM57,5.8l.65.6.89,4.19-1.45.31L52.6,6.75ZM47.27,7.88,51.8,12,47.36,13,42.82,8.83ZM37.48,10,42,14.11l-4.44.94L33,10.91ZM27.7,12l4.53,4.15-4.44.94L23.26,13Zm-9.78,2.08,4.53,4.15L18,19.21l-4.53-4.15ZM19.49,29H14.94l3.57-5h4.54Zm9-5h4.54l-3.57,5H24.94ZM39,45.88l-11,6A1,1,0,0,1,26.5,51V39A1,1,0,0,1,28,38.12l11,6a1,1,0,0,1,0,1.76ZM39.49,29H34.94l3.57-5h4.54Zm10,0H44.94l3.57-5h4.54ZM60,29H54.94l3.57-5H60Z"/></svg>`;

// Custom icons used by game-specific panels.
export const LAYER_ICON = `<svg xmlns="http://www.w3.org/2000/svg" viewBox="0 0 16 16" height="20" fill="white"><g transform="translate(0,-1036.3622)"><path d="m 8,1039.2486 -0.21875,0.125 -4.90625,2.4375 5.125,2.5625 5.125,-2.5625 L 8,1039.2486 z m -3,4.5625 -2.125,0.9688 5.125,2.5625 5.125,-2.5625 -2.09375,-0.9688 -3.03125,1.5 -1,-0.5 -0.90625,-0.4375 L 5,1043.8111 z m 0,3 -2.125,0.9688 5.125,2.5625 5.125,-2.5625 -2.09375,-0.9688 -3.03125,1.5 -1,-0.5 -0.90625,-0.4375 L 5,1046.8111 z"/></g></svg>`;
export const TIME_OF_DAY_ICON = `<svg xmlns="http://www.w3.org/2000/svg" viewBox="0 0 100 100" height="20" fill="white"><path d="M50,93.4C74,93.4,93.4,74,93.4,50C93.4,26,74,6.6,50,6.6C26,6.6,6.6,26,6.6,50C6.6,74,26,93.4,50,93.4z M37.6,22.8  c-0.6,2.4-0.9,5-0.9,7.6c0,18.2,14.7,32.9,32.9,32.9c2.6,0,5.1-0.3,7.6-0.9c-4.7,10.3-15.1,17.4-27.1,17.4  c-16.5,0-29.9-13.4-29.9-29.9C20.3,37.9,27.4,27.5,37.6,22.8z"/></svg>`;
export const RENDER_HACKS_ICON = `<svg xmlns="http://www.w3.org/2000/svg" viewBox="0 0 110 105" height="20" fill="white"><path d="M95,5v60H65c0-16.6-13.4-30-30-30V5H95z"/><path d="M65,65c0,16.6-13.4,30-30,30C18.4,95,5,81.6,5,65c0-16.6,13.4-30,30-30v30H65z"/></svg>`;
export const SAND_CLOCK_ICON = '<svg xmlns="http://www.w3.org/2000/svg" viewBox="0 0 100 100" height="20" fill="white"><g><path d="M79.3,83.3h-6.2H24.9h-6.2c-1.7,0-3,1.3-3,3s1.3,3,3,3h60.6c1.7,0,3-1.3,3-3S81,83.3,79.3,83.3z"/><path d="M18.7,14.7h6.2h48.2h6.2c1.7,0,3-1.3,3-3s-1.3-3-3-3H18.7c-1.7,0-3,1.3-3,3S17,14.7,18.7,14.7z"/><path d="M73.1,66c0-0.9-0.4-1.8-1.1-2.4L52.8,48.5L72,33.4c0.7-0.6,1.1-1.4,1.1-2.4V20.7H24.9V31c0,0.9,0.4,1.8,1.1,2.4l19.1,15.1   L26,63.6c-0.7,0.6-1.1,1.4-1.1,2.4v11.3h48.2V66z"/></g></svg>';
export const VR_ICON = `<svg xmlns="http://www.w3.org/2000/svg" viewBox="0 0 32 32" height="20" fill="white"><g><path d="M29,8H3A1,1,0,0,0,2,9V23a1,1,0,0,0,1,1H13a1,1,0,0,0,1-.83l.66-4A1.36,1.36,0,0,1,16,18a1.38,1.38,0,0,1,1.36,1.26L18,23.17A1,1,0,0,0,19,24H29a1,1,0,0,0,1-1V9A1,1,0,0,0,29,8ZM8.5,19A3.5,3.5,0,1,1,12,15.5,3.5,3.5,0,0,1,8.5,19Zm15,0A3.5,3.5,0,1,1,27,15.5,3.5,3.5,0,0,1,23.5,19Z"/></g></svg>`;

export function setChildren(parent: Element, children: Element[]): void {
    // We want to swap children around without removing them, since removing them will cause
    // a relayout and possibly break scroll positions.

    // Go through and add any new children.
    for (let i = 0; i < children.length; i++)
        if (children[i].parentNode !== parent)
            parent.appendChild(children[i]);

    // Remove any children that we don't want.
    for (let i = 0; i < parent.childElementCount;) {
        const child = parent.children.item(i)!;
        if (children.includes(child))
            i++;
        else
            parent.removeChild(child);
    }

    // Now the DOM node should only contain the children.
    assert(parent.childElementCount === children.length);

    // Put them in the right order by making as few moves as possible.
    for (let i = 0; i < children.length - 1; i++)
        if (parent.children.item(i) !== children[i])
            parent.insertBefore(children[i], parent.children.item(i));
}

function setElementVisible(elem: HTMLElement, v: boolean, normalDisplay = 'block') {
    elem.style.display = v ? normalDisplay : 'none';
}

export function setElementHighlighted(elem: HTMLElement, highlighted: boolean, normalTextColor: string = '') {
    if (highlighted) {
        elem.style.backgroundColor = HIGHLIGHT_COLOR;
        elem.style.color = 'black';
    } else {
        elem.style.backgroundColor = PANEL_BG_COLOR;
        elem.style.color = normalTextColor;
    }
}

export interface Flair {
    index: number;
    background?: string;
    color?: string;
    bulletColor?: string;
    extraHTML?: string;
    fontWeight?: string;
}

export interface Widget {
    elem: HTMLElement;
}

declare global {
    interface CSSStyleDeclaration {
        caretColor: string;
    }
}

function svgStringToCSSBackgroundImage(svgString: string) {
    return `url(data:image/svg+xml,${encodeURI(svgString)})`;
}

export class TextField implements Widget {
    public textarea: HTMLInputElement;
    public elem: HTMLElement;

    constructor() {
        this.textarea = document.createElement('input');
        this.textarea.style.color = 'white';
        this.textarea.style.backgroundColor = 'transparent';
        this.textarea.style.font = '16px monospace';
        this.textarea.style.border = 'none';
        this.textarea.style.width = '100%';
        this.textarea.style.caretColor = 'white';

        this.elem = this.textarea;
    }

    public selectAll() {
        this.textarea.setSelectionRange(0, this.textarea.value.length);
        this.textarea.scrollLeft = 0;
    }

    public getValue() {
        return this.textarea.value;
    }

    public setValue(v: string) {
        this.textarea.value = v;
    }

    public setPlaceholder(placeholder: string): void {
        this.textarea.placeholder = placeholder;
    }
}

export class TextEntry implements Widget {
    public elem: HTMLElement;
    public ontext: ((string: string) => void) | null = null;
    public onfocus: (() => void) | null = null;

    protected toplevel: HTMLElement;
    public textfield: TextField;
    protected clearButton: HTMLElement;
    protected svgIcon: SVGSVGElement;

    constructor() {
        this.toplevel = document.createElement('div');
        this.toplevel.style.position = 'relative';

        this.textfield = new TextField();
        const textarea = this.textfield.textarea;
        textarea.style.boxSizing = 'border-box';
        textarea.style.padding = '12px';
        textarea.style.paddingLeft = '32px';
        textarea.style.backgroundRepeat = 'no-repeat';
        textarea.style.backgroundPosition = '10px 14px';
        textarea.style.lineHeight = '20px';
        textarea.onkeydown = (e) => {
            if (e.code === 'Escape' && this.textfield.getValue().length > 0) {
                e.stopPropagation();
                this.clear();
            }
        };
        textarea.oninput = () => {
            this.textChanged();
        };
        textarea.onfocus = () => {
            if (this.onfocus !== null)
                this.onfocus();
        };
        this.toplevel.appendChild(this.textfield.elem);

        this.clearButton = document.createElement('div');
        this.clearButton.textContent = '🗙';
        this.clearButton.style.color = 'white';
        this.clearButton.style.position = 'absolute';
        this.clearButton.style.width = '24px';
        this.clearButton.style.height = '24px';
        this.clearButton.style.right = '4px';
        this.clearButton.style.top = '12px';
        this.clearButton.style.bottom = '12px';
        this.clearButton.style.lineHeight = '20px';
        this.clearButton.style.cursor = 'pointer';
        this.clearButton.onclick = () => {
            this.clear();
        };
        this.syncClearButtonVisible();
        this.toplevel.appendChild(this.clearButton);

        this.elem = this.toplevel;
    }

    private syncClearButtonVisible(): void {
        this.clearButton.style.display = this.textfield.getValue().length > 0 ? '' : 'none';
    }

    public textChanged(): void {
        if (this.ontext !== null)
            this.ontext(this.textfield.getValue());
        this.syncClearButtonVisible();
    }

    public clear(): void {
        this.textfield.setValue('');
        this.textChanged();
    }

    public setIcon(icon: string): void {
        this.textfield.textarea.style.backgroundImage = svgStringToCSSBackgroundImage(icon);
    }

    public setPlaceholder(placeholder: string): void {
        this.textfield.setPlaceholder(placeholder);
    }
}

export const enum ScrollSelectItemType {
    Selectable, Header,
}

interface ScrollSelectItemHeader {
    type: ScrollSelectItemType.Header;
    visible?: boolean;
    html: string;
}

interface ScrollSelectItemSelectable {
    type: ScrollSelectItemType.Selectable;
    visible?: boolean;
    name?: string;
    html?: string;
}

export type ScrollSelectItem = ScrollSelectItemHeader | ScrollSelectItemSelectable;

export abstract class ScrollSelect implements Widget {
    public elem: HTMLElement;

    protected toplevel: HTMLElement;
    protected scrollContainer: HTMLElement;
    protected flairs: Flair[] = [];
    protected internalFlairs: Flair[] = [];
    private isDragging: boolean = false;

    constructor() {
        this.toplevel = document.createElement('div');

        this.scrollContainer = document.createElement('div');
        this.setHeight(`200px`);
        this.setTextSelectable(false);
        this.scrollContainer.style.overflow = 'auto';
        this.toplevel.appendChild(this.scrollContainer);

        this.elem = this.toplevel;
    }

    public setTextSelectable(v: boolean): void {
        this.scrollContainer.style.userSelect = v ? '' : 'none'
    }

    public setHeight(height: string): void {
        this.scrollContainer.style.height = height;
    }

    protected getOuterForIndex(i: number): HTMLElement {
        return this.scrollContainer.children.item(i) as HTMLElement;
    }

    public focusItem(i: number): boolean {
        const outer = this.getOuterForIndex(i);
        if (!this.itemIsVisible(outer))
            return false;
        const selector = outer.querySelector('.selector') as HTMLElement;
        if (selector) {
            outer.focus();
            return true;
        } else {
            return false;
        }
    }

    public setItems(items: ScrollSelectItem[]): void {
        this.scrollContainer.style.display = (items.length > 0) ? '' : 'none';
        this.scrollContainer.innerHTML = '';
        let hasHeader = false;
        for (let i = 0; i < items.length; i++) {
            const item = items[i];

            const outer = document.createElement('div');
            outer.tabIndex = -1;
            outer.style.display = 'grid';
            outer.style.gridAutoFlow = 'column';
            outer.style.outline = 'none';

            if (item.type === ScrollSelectItemType.Selectable) {
                outer.style.cursor = 'pointer';
                outer.style.paddingLeft = hasHeader ? '24px' : '';

                const selector = document.createElement('div');
                selector.classList.add('selector');
                selector.style.display = 'list-item';
                selector.style.lineHeight = '24px';
                selector.style.textShadow = `0 0 8px black`;
                outer.appendChild(selector);
                const textSpan = document.createElement('span');
                textSpan.classList.add('text');
                if (item.html !== undefined)
                    textSpan.innerHTML = item.html;
                else if (item.name !== undefined)
                    textSpan.textContent = item.name;
                else
                    throw "whoops";
                selector.appendChild(textSpan);

                const index = i;
                outer.onfocus = () => {
                    this.itemFocused(index, !this.isDragging);
                };
                outer.onmousedown = () => {
                    if (document.activeElement === outer)
                        outer.onfocus!(null as unknown as FocusEvent);
                    else
                        outer.focus();
                    this.isDragging = true;
                };
                outer.onmouseup = () => {
                    this.isDragging = false;
                };
                outer.onmouseenter = (e) => {
                    if (this.isDragging)
                        outer.focus();
                };
            } else if (item.type === ScrollSelectItemType.Header) {
                const textSpan = document.createElement('span');
                textSpan.classList.add('header');
                textSpan.style.fontWeight = 'bold';
                textSpan.style.lineHeight = `36px`;
                textSpan.style.textShadow = `0 0 8px black`;
                textSpan.style.paddingLeft = `8px`;
                textSpan.style.verticalAlign = `baseline`;
                textSpan.innerHTML = item.html;
                outer.appendChild(textSpan);
                hasHeader = true;
            }

            const extraSlot = document.createElement('span');
            extraSlot.classList.add('extra');
            extraSlot.style.justifySelf = 'end';
            outer.appendChild(extraSlot);

            if (item.visible !== undefined)
                this._setItemVisible(outer, item.visible);

            this.scrollContainer.appendChild(outer);
        }

        this.computeHeaderVisibility();
    }

    public setStrings(strings: string[]): void {
        this.setItems(strings.map((string): ScrollSelectItem => {
            return { type: ScrollSelectItemType.Selectable, name: string };
        }));
    }

    protected itemIsHeader(outer: HTMLElement): boolean {
        const header = outer.querySelector('span.header');
        return !!header;
    }

    protected itemIsVisible(outer: HTMLElement): boolean {
        return outer.style.display !== 'none';
    }

    public computeHeaderVisibility(): void {
        const n = this.getNumItems();
        for (let i = 0; i < n;) {
            const outer = this.getOuterForIndex(i);

            if (this.itemIsHeader(outer)) {
                // Find next header.
                let j = i + 1;
                let shouldBeVisible = false;
                for (; j < n; j++) {
                    const outer = this.getOuterForIndex(j);
                    if (this.itemIsHeader(outer))
                        break;
                    if (this.itemIsVisible(outer)) {
                        shouldBeVisible = true;
                        break;
                    }
                }
                this._setItemVisible(outer, shouldBeVisible);
                i = j;
            } else
                i++;
        }
    }

    private _setItemVisible(outer: HTMLElement, v: boolean) {
        outer.style.display = v ? 'grid' : 'none';
    }

    public setItemVisible(i: number, v: boolean): void {
        const outer = this.scrollContainer.children.item(i) as HTMLElement;
        this._setItemVisible(outer, v);
    }

    public getNumItems() {
        return this.scrollContainer.childElementCount;
    }

    public setFlairs(flairs: Flair[]) {
        this.flairs = flairs;
        this.syncInternalFlairs();
    }

    protected abstract syncInternalFlairs(): void;

    protected setInternalFlairs(flairs: Flair[]) {
        this.internalFlairs = flairs;
        this.syncFlairDisplay();
    }

    private syncFlairDisplay(): void {
        const flairs = this.internalFlairs;
        for (let i = 0; i < this.getNumItems(); i++) {
            const outer = this.getOuterForIndex(i);

            const selector = outer.firstElementChild as HTMLElement;
            if (!selector.classList.contains('selector'))
                continue;

            const flair = flairs.find((flair) => flair.index === i);

            const background = (flair !== undefined && flair.background !== undefined) ? flair.background : '';
            outer.style.background = background;
            const textSpan = assertExists(outer.querySelector('span.text') as HTMLElement);
            const color = (flair !== undefined && flair.color !== undefined) ? flair.color : '';
            textSpan.style.color = color;
            const fontWeight = (flair !== undefined && flair.fontWeight !== undefined) ? flair.fontWeight : '';
            textSpan.style.fontWeight = fontWeight;

            if (flair !== undefined && flair.bulletColor !== undefined) {
                selector.style.listStyleType = 'disc';
                selector.style.listStylePosition = 'inside';
                selector.style.paddingLeft = `4px`;
                selector.style.color = flair.bulletColor;
            } else {
                selector.style.listStyleType = 'none';
                selector.style.color = '';
            }

            const extraHTML = (flair !== undefined && flair.extraHTML) ? flair.extraHTML : '';
            const extraSpan = assertExists(outer.querySelector('span.extra') as HTMLElement);
            extraSpan.innerHTML = extraHTML;
        }
    }

    protected abstract itemFocused(index: number, first: boolean): void;
}

export function ensureFlairIndex(flairs: Flair[], index: number): Flair {
    const flairIndex = flairs.findIndex((f) => f.index === index);
    if (flairIndex >= 0) {
        flairs[flairIndex] = Object.assign({}, flairs[flairIndex]);
        return flairs[flairIndex];
    } else {
        const flair = { index };
        flairs.push(flair);
        return flair;
    }
}

export class SingleSelect extends ScrollSelect {
    public highlightedIndex: number = -1;
    public onselectionchange: (index: number) => void;
    public setHighlightFlair = true;

    constructor() {
        super();

        this.toplevel.onkeydown = (e: KeyboardEvent) => {
            let handled = false;
            if (e.code === 'ArrowUp')
                handled = this.navigate(-1);
            else if (e.code === 'ArrowDown')
                handled = this.navigate(1);
            if (handled) {
                e.stopPropagation();
                e.preventDefault();
            }
        };
    }

    private navigate(direction: number): boolean {
        const n = this.getNumItems();
        let newIndex = this.highlightedIndex;
        // If it's not visible, reset us to the beginning/end.
        if (newIndex < 0 || newIndex >= n || !this.itemIsVisible(this.getOuterForIndex(newIndex))) {
            if (direction > 0)
                newIndex = 0;
            else if (direction < 0)
                newIndex = n - 1;
        } else {
            newIndex += direction;
        }
        while (true) {
            if (newIndex < 0 || newIndex >= n)
                break;
            if (this.focusItem(newIndex))
                break;
            newIndex += direction;
        }
        return true;
    }

    public setItems(items: ScrollSelectItem[]): void {
        this.highlightedIndex = -1;
        super.setItems(items);
    }

    public itemFocused(index: number, first: boolean) {
        this.selectItem(index);
    }

    public selectItem(index: number) {
        this.setHighlighted(index);
        this.onselectionchange(index);
    }

    public setHighlighted(highlightedIndex: number) {
        if (this.highlightedIndex === highlightedIndex)
            return;
        this.highlightedIndex = highlightedIndex;
        this.syncInternalFlairs();
    }

    protected syncInternalFlairs(): void {
        const flairs = [...this.flairs];
        if (this.setHighlightFlair && this.highlightedIndex >= 0) {
            const flair = ensureFlairIndex(flairs, this.highlightedIndex);
            flair.background = HIGHLIGHT_COLOR;
            flair.fontWeight = 'bold';
        }
        this.setInternalFlairs(flairs);
    }
}

export class MultiSelect extends ScrollSelect {
    public itemIsOn: boolean[] = [];
    public onitemchanged: (index: number, v: boolean) => void;
    private itemShouldBeOn: boolean;

    constructor() {
        super();

        const allNone = createDOMFromString(`
<div style="display: grid; grid-template-columns: 1fr 1fr; grid-gap: 4px;">
<style>
.AllButton, .NoneButton {
    text-align: center;
    line-height: 32px;
    cursor: pointer;
    background: #666;
    font-weight: bold;
    user-select: none;
}
</style>
<div class="AllButton">All</div><div class="NoneButton">None</div>
</div>
`);
        this.toplevel.insertBefore(allNone, this.toplevel.firstChild);

        const allButton = this.toplevel.querySelector('.AllButton') as HTMLElement;
        allButton.onclick = () => {
            for (let i = 0; i < this.getNumItems(); i++)
                this.setItemIsOn(i, true);
            this.syncInternalFlairs();
        };
        const noneButton = this.toplevel.querySelector('.NoneButton') as HTMLElement;
        noneButton.onclick = () => {
            for (let i = 0; i < this.getNumItems(); i++)
                this.setItemIsOn(i, false);
            this.syncInternalFlairs();
        };
    }

    private setItemIsOn(index: number, v: boolean) {
        this.itemIsOn[index] = v;
        this.onitemchanged(index, this.itemIsOn[index]);
    }

    public itemFocused(index: number, first: boolean) {
        if (first)
            this.itemShouldBeOn = !this.itemIsOn[index];
        this.setItemIsOn(index, this.itemShouldBeOn);
        this.syncInternalFlairs();
    }

    protected syncInternalFlairs() {
        const flairs: Flair[] = [...this.flairs];
        for (let i = 0; i < this.getNumItems(); i++) {
            const flair = ensureFlairIndex(flairs, i);
            flair.bulletColor = !!this.itemIsOn[i] ? HIGHLIGHT_COLOR : '#aaa';
            flair.color = !!this.itemIsOn[i] ? 'white' : '#aaa';
        }
        this.setInternalFlairs(flairs);
    }

    public setItemsSelected(isOn: boolean[]) {
        this.itemIsOn = isOn;
        this.syncInternalFlairs();
    }

    public setItemSelected(index: number, v: boolean) {
        this.itemIsOn[index] = v;
        this.syncInternalFlairs();
    }
}

export class Checkbox implements Widget {
    public elem: HTMLElement;
    public checked: boolean = false;
    public onchanged: (() => void) | null = null;

    private toplevel: HTMLElement;
    private label: HTMLElement;
    private emblem: HTMLElement;

    constructor(label: string = '', initiallyChecked: boolean = false) {
        this.toplevel = document.createElement('div');
        this.toplevel.style.display = 'grid';
        this.toplevel.style.gridTemplateColumns = '1fr 24px';
        this.toplevel.style.alignItems = 'center';
        this.toplevel.style.cursor = 'pointer';
        this.toplevel.onclick = this._toggle.bind(this);

        this.label = document.createElement('div');
        this.label.style.userSelect = 'none';
        this.toplevel.appendChild(this.label);

        this.emblem = document.createElement('div');
        this.emblem.style.width = '10px';
        this.emblem.style.height = '10px';
        this.emblem.style.justifySelf = 'center';
        this.emblem.style.margin = '4px';
        this.emblem.style.borderRadius = '4px';
        this.emblem.style.border = '2px solid white';
        this.toplevel.appendChild(this.emblem);

        this.setLabel(label);
        this.setChecked(initiallyChecked);

        this.elem = this.toplevel;
    }

    public setChecked(v: boolean): void {
        this.checked = v;

        if (this.checked) {
            this.emblem.style.backgroundColor = HIGHLIGHT_COLOR;
            this.emblem.style.borderColor = 'white';
            this.label.style.fontWeight = 'bold';
            this.label.style.color = 'white';
        } else {
            this.emblem.style.backgroundColor = 'transparent';
            this.emblem.style.borderColor = '#aaa';
            this.label.style.fontWeight = '';
            this.label.style.color = '#aaa';
        }
    }

    private _toggle(): void {
        this.setChecked(!this.checked);
        if (this.onchanged !== null)
            this.onchanged();
    }

    public setLabel(text: string): void {
        this.label.textContent = text;
    }
}

export class Panel implements Widget {
    public elem: HTMLElement;

    public expanded: boolean | null = null;
    public manuallyExpanded: boolean = false;
    public autoClosed: boolean = false;
    public customHeaderBackgroundColor: string = '';
    protected header: HTMLElement;
    protected headerContainer: HTMLElement;
    protected svgIcon: SVGSVGElement;

    private toplevel: HTMLElement;
    private ignoreAutoCloseTimeout: number = 0;
    public extraRack: HTMLElement;
    public mainPanel: HTMLElement;
    public contents: HTMLElement;

    constructor() {
        this.toplevel = document.createElement('div');
        this.toplevel.style.color = 'white';
        this.toplevel.style.font = '16px monospace';
        this.toplevel.style.overflow = 'hidden';
        this.toplevel.style.display = 'grid';
        this.toplevel.style.gridAutoFlow = 'column';
        this.toplevel.style.gridGap = '20px';
        this.toplevel.style.transition = '.25s ease-out';
        this.toplevel.style.alignItems = 'start';
        this.toplevel.style.outline = 'none';
        this.toplevel.onkeydown = this.onKeyDown.bind(this);
        this.toplevel.onmouseover = this.syncSize.bind(this);
        this.toplevel.onmouseout = this.syncSize.bind(this);
        this.toplevel.tabIndex = -1;

        this.mainPanel = document.createElement('div');
        this.mainPanel.style.overflow = 'hidden';
        this.mainPanel.style.transition = '.25s ease-out';
        this.mainPanel.style.backgroundColor = 'rgba(0, 0, 0, 0.8)';
        this.toplevel.appendChild(this.mainPanel);

        this.extraRack = document.createElement('div');
        this.extraRack.style.gridAutoFlow = 'column';
        this.extraRack.style.gridGap = '20px';
        this.extraRack.style.transition = '.15s ease-out .10s';
        this.toplevel.appendChild(this.extraRack);

        this.headerContainer = document.createElement('div');
        this.mainPanel.appendChild(this.headerContainer);

        this.header = document.createElement('h1');
        this.header.style.lineHeight = '28px';
        this.header.style.width = '440px';
        this.header.style.margin = '0';
        this.header.style.fontSize = '100%';
        this.header.style.cursor = 'pointer';
        this.header.style.userSelect = 'none';
        this.header.style.display = 'grid';
        this.header.style.gridTemplateColumns = '28px 1fr';
        this.header.style.alignItems = 'center';
        this.header.style.justifyItems = 'center';
        this.header.style.gridAutoFlow = 'column';
        this.header.onclick = () => {
            if (this.ignoreAutoCloseTimeout > 0) {
                this.ignoreAutoCloseTimeout = 0;
                return;
            }

            this.toggleExpanded();
        };
        this.headerContainer.appendChild(this.header);

        this.contents = document.createElement('div');
        this.contents.style.width = '440px';
        this.mainPanel.appendChild(this.contents);

        this.elem = this.toplevel;
    }

    protected onKeyDown(e: KeyboardEvent): void {
        if (e.code === 'Escape' && this.expanded) {
            e.preventDefault();
            e.stopPropagation();
            this.setExpanded(false);
        }
    }

    private syncSize() {
        const widthExpanded = this.expanded || this.mainPanel.matches(':hover');
        this.mainPanel.style.width = widthExpanded ? '440px' : '28px';

        const heightExpanded = this.expanded;
        if (heightExpanded) {
            const height = Math.max(this.header.offsetHeight + this.contents.offsetHeight, this.extraRack.offsetHeight);
            this.toplevel.style.height = `${height}px`;
            this.extraRack.style.opacity = '1';
            this.extraRack.style.width = 'auto';
        } else {
            this.toplevel.style.transition = '.25s ease-out';
            this.toplevel.style.height = '28px';
            this.extraRack.style.opacity = '0';
            this.extraRack.style.width = '0';
        }
    }

    public setVisible(v: boolean) {
        this.toplevel.style.display = v ? 'grid' : 'none';
    }

    public setTitle(icon: string, title: string) {
        this.svgIcon = createDOMFromString(icon).querySelector('svg')!;
        this.svgIcon.style.gridColumn = '1';
        this.header.textContent = title;
        this.header.appendChild(this.svgIcon);
        this.toplevel.dataset.title = title;

        this.setExpanded(false);
    }

    protected syncHeaderStyle() {
        if (this.customHeaderBackgroundColor) {
            this.svgIcon.style.fill = '';
            this.header.style.backgroundColor = this.customHeaderBackgroundColor;
            this.header.style.color = 'white';
        } else {
            this.svgIcon.style.fill = this.expanded ? 'black' : '';
            setElementHighlighted(this.header, !!this.expanded, HIGHLIGHT_COLOR);
        }
    }

    public syncExpanded(): boolean {
        const newExpanded = this.manuallyExpanded && !this.autoClosed;
        if (this.expanded === newExpanded)
            return false;
        this.expanded = newExpanded;
        this.syncHeaderStyle();
        this.syncSize();
        if (!this.expanded)
            document.body.focus();
        return true;
    }

    public setExpanded(v: boolean, focus: boolean = true) {
        this.manuallyExpanded = v;
        this.syncExpanded();
        if (this.expanded && focus)
            this.elem.focus();
    }

    private toggleExpanded() {
        this.setExpanded(!this.expanded);
    }

    public setAutoClosed(v: boolean) {
        if (this.autoClosed === v)
            return;
        this.autoClosed = v;
        const changed = this.syncExpanded();
        if (changed && this.expanded) {
            // If we're coming back from auto-closing, then start a timeout to ignore clicks during this time.
            this.ignoreAutoCloseTimeout = window.setTimeout(() => {
                this.ignoreAutoCloseTimeout = 0;
            }, 250);
        }
    }
}

export class FloatingPanel implements Widget {
    public elem: HTMLElement;

    public customHeaderBackgroundColor: string = '';
    protected header: HTMLElement;
    protected headerContainer: HTMLElement;
    protected svgIcon: SVGSVGElement;

    private toplevel: HTMLElement;
    public mainPanel: HTMLElement;
    public contents: HTMLElement;

    constructor() {
        this.toplevel = document.createElement('div');
        this.toplevel.style.color = 'white';
        this.toplevel.style.font = '16px monospace';
        this.toplevel.style.overflow = 'hidden';
        this.toplevel.style.display = 'grid';
        this.toplevel.style.gridAutoFlow = 'column';
        this.toplevel.style.gridGap = '20px';
        this.toplevel.style.alignItems = 'start';
        this.toplevel.style.outline = 'none';
        this.toplevel.style.minWidth = '300px';
        this.toplevel.style.position = 'absolute';
        this.toplevel.style.left = '82px';
        this.toplevel.style.top = '32px';
        this.toplevel.style.pointerEvents = 'auto';
        this.toplevel.tabIndex = -1;

        this.mainPanel = document.createElement('div');
        this.mainPanel.style.overflow = 'hidden';
        this.mainPanel.style.transition = '.25s ease-out';
        this.mainPanel.style.backgroundColor = 'rgba(0, 0, 0, 0.8)';
        this.toplevel.appendChild(this.mainPanel);

        this.headerContainer = document.createElement('div');
        this.mainPanel.appendChild(this.headerContainer);

        this.header = document.createElement('h1');
        this.header.style.lineHeight = '28px';
        this.header.style.margin = '0';
        this.header.style.fontSize = '100%';
        this.header.style.textAlign = 'center';
        this.header.style.cursor = 'pointer';
        this.header.style.userSelect = 'none';
        this.header.style.display = 'grid';
        this.header.style.gridTemplateColumns = '28px 1fr';
        this.header.style.alignItems = 'center';
        this.header.style.justifyItems = 'center';
        this.header.style.gridAutoFlow = 'column';
        this.header.addEventListener('mousedown', (e) => {
            GlobalGrabManager.takeGrab(this, e, { takePointerLock: false, useGrabbingCursor: true, releaseOnMouseUp: true });
        });

        this.headerContainer.appendChild(this.header);

        this.contents = document.createElement('div');
        this.contents.style.maxHeight = '50vh';
        this.contents.style.overflow = 'auto';
        this.mainPanel.appendChild(this.contents);

        this.setWidth(400);

        this.elem = this.toplevel;

        this.elem.onmouseover = () => {
            this.elem.style.opacity = '1';
        };
        this.elem.onmouseout = () => {
            this.elem.style.opacity = '0.2';
        };
        this.elem.style.opacity = '0.2';
    }

    public setWidth(v: number): void {
        this.header.style.width = `${v}px`;
        this.contents.style.width = `${v}px`;
    }

    public destroy(): void {
        this.toplevel.parentElement!.removeChild(this.toplevel);
    }

    public onMotion(dx: number, dy: number): void {
        this.toplevel.style.left = (parseFloat(this.toplevel.style.left!) + dx) + 'px';
        this.toplevel.style.top = (parseFloat(this.toplevel.style.top!) + dy) + 'px';
    }

    public onGrabReleased(): void {
    }

    public setVisible(v: boolean) {
        this.toplevel.style.display = v ? 'grid' : 'none';
    }

    public setTitle(icon: string, title: string) {
        this.svgIcon = createDOMFromString(icon).querySelector('svg')!;
        this.svgIcon.style.gridColumn = '1';
        this.header.textContent = title;
        this.header.appendChild(this.svgIcon);
        this.toplevel.dataset.title = title;
        this.syncHeaderStyle();
    }

    protected syncHeaderStyle() {
        if (this.customHeaderBackgroundColor) {
            this.svgIcon.style.fill = '';
            this.header.style.backgroundColor = this.customHeaderBackgroundColor;
            this.header.style.color = 'white';
        } else {
            this.svgIcon.style.fill = 'black';
            setElementHighlighted(this.header, true, HIGHLIGHT_COLOR);
        }
    }
}

class ImageSlideshow {
    public solidImage: HTMLElement;
    public fadeImage: HTMLElement;

    public elem: HTMLElement;

    public fadeTime: number = 100;
    public slideTime: number = 500;

    private frameCurr: number = -1;
    private timer: number | null = null;

    constructor(private imageURLs: string[]) {
        this.elem = document.createElement('div');
        this.elem.style.display = 'grid';

        this.solidImage = document.createElement('div');
        this.solidImage.style.backgroundSize = 'cover';
        this.solidImage.style.gridArea = '1 / 1 / 1 / 1';
        this.elem.appendChild(this.solidImage);

        this.fadeImage = document.createElement('div');
        this.fadeImage.style.backgroundSize = 'cover';
        this.fadeImage.style.gridArea = '1 / 1 / 1 / 1';
        this.fadeImage.style.opacity = '0';
        this.elem.appendChild(this.fadeImage);

        this.setFrame(0);
    }

    private setImage(image: HTMLElement, url: string): void {
        image.style.backgroundImage = `url(${url})`;
    }

    private currentAnimation: Animation | null = null;

    private setFrame(i: number): void {
        if (this.frameCurr === -1) {
            this.frameCurr = i;
            this.setImage(this.solidImage, this.imageURLs[i]);
            this.fadeImage.style.opacity = '0';
        } else if (this.frameCurr !== i) {
            this.setImage(this.solidImage, this.imageURLs[this.frameCurr]);

            this.fadeImage.style.opacity = '0';
            this.setImage(this.fadeImage, this.imageURLs[i]);

            let start: number = 0;
            if (this.currentAnimation !== null) {
                start = this.currentAnimation.currentTime! / this.fadeTime;
                this.currentAnimation.cancel();
                this.currentAnimation = null;
            }

            // By default, animation will revert to the original state at the end, which is exactly what we want.
            this.currentAnimation = this.fadeImage.animate([
                { opacity: start, offset: 0 },
                { opacity: 1, offset: 1 },
            ], { duration: (1.0 - start) * this.fadeTime });
            this.currentAnimation.onfinish = () => {
                this.setImage(this.solidImage, this.imageURLs[i]);
                this.currentAnimation = null;
            };
        }

        this.frameCurr = i;
    }

    private nextFrame(): void {
        this.setFrame((this.frameCurr + 1) % this.imageURLs.length);
    }

    public stop(): void {
        if (this.timer === null)
            return;
        clearInterval(this.timer);
        this.timer = null;
        this.setFrame(0);
    }

    public play(): void {
        if (this.timer !== null)
            return;
        this.timer = setInterval(() => this.nextFrame(), this.slideTime);
        this.nextFrame();
    }
}

export interface LocationCardLocation {
    title: string;
    screenshotURLs: string[];
    location: LocationBase;
}

class LocationCard {
    public elem: HTMLElement;

    private image: ImageSlideshow;
    private title: HTMLElement;

    constructor(location: LocationCardLocation) {
        this.elem = document.createElement('div');
        this.elem.style.display = 'grid';
        this.elem.style.height = '100px';

        this.image = new ImageSlideshow(location.screenshotURLs);
        this.image.elem.style.pointerEvents = 'none';
        this.image.elem.style.gridArea = '1 / 1 / 1 / 1';
        this.elem.appendChild(this.image.elem);

        this.title = document.createElement('div');
        this.title.textContent = location.title;
        this.title.style.gridArea = '1 / 1 / 1 / 1';
        this.title.style.backgroundColor = 'rgba(0, 0, 0, 0.4)';
        this.title.style.opacity = '0';
        this.title.style.cursor = 'pointer';
        this.title.style.transition = '.1s ease-out';
        this.title.style.font = '24px "Comic Sans MS"';
        this.title.style.display = 'grid';
        this.title.style.justifyContent = 'center';
        this.title.style.alignItems = 'center';
        this.title.style.textShadow = '0 4px 8px black';
        this.title.style.textAlign = 'center';
        this.title.style.zIndex = '1000';
        this.elem.appendChild(this.title);

        this.elem.onmouseenter = () => {
            this.title.style.opacity = '1';
            this.image.play();
        };
        this.elem.onmouseleave = () => {
            this.title.style.opacity = '0';
            this.image.stop();
        };
    }
}

class SceneSelect extends Panel {
    public onlocationselected: (location: LocationCardLocation) => void;

    public cardGrid: HTMLElement;

    constructor(public viewer: Viewer.Viewer) {
        super();
        this.setTitle(OPEN_ICON, 'Games');

        this.cardGrid = document.createElement('div');
        this.cardGrid.style.display = 'grid';
        this.cardGrid.style.gridTemplateColumns = '1fr 1fr';
        this.contents.appendChild(this.cardGrid);
    }

    public setLocations(locations: LocationCardLocation[]): void {
        setChildren(this.cardGrid, []);

        for (let i = 0; i < locations.length; i++) {
            const location = locations[i];
            const card = new LocationCard(location);
            card.elem.onclick = () => {
                this.onlocationselected(location);
            };
            this.cardGrid.appendChild(card.elem);
        }
    }

    public expandAndFocus(): void {
        this.setExpanded(true);
        this.setAutoClosed(false);
        this.elem.focus();
    }

    public setProgress(pct: number): void {
        // this.loadProgress = pct;
        // this.syncFlairs();
        // this.syncHeaderStyle();
    }
}

function makeHashSafe(s: string): string {
    // The set of characters that we encode is basically determined by Twitter's URL parsing.
    return s.replace(/[{}()^]/g, (c) => {
        return `%${c.charCodeAt(0).toString(16)}`;
    });
}

function buildShareURL(saveState: string): string {
    const loc = window.location;
    return `${loc.origin}${loc.pathname}#${makeHashSafe(saveState)}`;
}

function cloneCanvas(dst: HTMLCanvasElement, src: HTMLCanvasElement): void {
    dst.width = src.width;
    dst.height = src.height;
    dst.title = src.title;
    const ctx = dst.getContext('2d')!;
    ctx.drawImage(src, 0, 0);
}

const CHECKERBOARD_IMAGE = 'url("data:image/png;base64,iVBORw0KGgoAAAANSUhEUgAAAAoAAAAKCAYAAACNMs+9AAAAGElEQVQYlWNgYGCQwoKxgqGgcJA5h3yFAAs8BRWVSwooAAAAAElFTkSuQmCC")';

export interface TextureListHolder {
    viewerTextures: Viewer.Texture[];
    onnewtextures: (() => void) | null;
}

class FrameDebouncer {
    private queued: boolean = false;
    public callback: (() => void) | null = null;

    private onframe = (): void => {
        if (this.callback !== null)
            this.callback();
        this.queued = false;
    }

    public trigger(): void {
        if (this.queued)
            return;
        if (this.callback !== null)
            window.requestAnimationFrame(this.onframe);
        this.queued = true;
    }
}

export class TextureViewer extends Panel {
    private scrollList: SingleSelect;
    private surfaceView: HTMLElement;
    private fullSurfaceView: HTMLElement;
    private properties: HTMLElement;
    private textureList: Viewer.Texture[] = [];
    private newTexturesDebouncer = new FrameDebouncer();

    constructor() {
        super();

        this.setTitle(TEXTURES_ICON, 'Textures');

        this.scrollList = new SingleSelect();
        this.scrollList.elem.style.height = `200px`;
        this.scrollList.elem.style.overflow = 'auto';
        this.scrollList.onselectionchange = (i: number) => {
            this.selectTexture(i);
        };
        this.contents.appendChild(this.scrollList.elem);

        this.surfaceView = document.createElement('div');
        this.surfaceView.style.width = '100%';
        this.surfaceView.style.height = '200px';

        // TODO(jstpierre): Make a less-sucky UI for the texture view.
        this.surfaceView.onmouseover = () => {
            // Checkerboard
            this.surfaceView.style.backgroundColor = 'white';
            this.surfaceView.style.backgroundImage = CHECKERBOARD_IMAGE;
        };
        this.surfaceView.onmouseout = () => {
            this.surfaceView.style.backgroundColor = 'black';
            this.surfaceView.style.backgroundImage = '';
        };
        this.surfaceView.onmouseout(null as unknown as MouseEvent);

        this.contents.appendChild(this.surfaceView);

        this.properties = document.createElement('div');
        this.contents.appendChild(this.properties);

        this.fullSurfaceView = document.createElement('div');
        this.fullSurfaceView.style.backgroundColor = 'rgba(0, 0, 0, 0.2)';
        this.fullSurfaceView.style.padding = '20px';
        this.extraRack.appendChild(this.fullSurfaceView);
    }

    public async getViewerTextureList(): Promise<Viewer.Texture[]> {
        const promises: Promise<void>[] = [];
        for (let i = 0; i < this.textureList.length; i++)
            promises.push(this.maybeActivateTexture(this.textureList[i]));
        await Promise.all(promises);
        return this.textureList;
    }

    private showInSurfaceView(surface: HTMLCanvasElement) {
        this.surfaceView.innerHTML = '';
        surface.style.width = '100%';
        surface.style.height = '100%';
        surface.style.objectFit = 'scale-down';
        this.surfaceView.appendChild(surface);
    }

    private showInFullSurfaceView(surfaces: HTMLCanvasElement[]) {
        this.fullSurfaceView.innerHTML = '';

        for (let i = 0; i < surfaces.length; i++) {
            const newCanvas = document.createElement('canvas');
            cloneCanvas(newCanvas, surfaces[i]);
            newCanvas.style.display = 'block';
            newCanvas.style.backgroundColor = 'white';
            newCanvas.style.backgroundImage = CHECKERBOARD_IMAGE;

            this.fullSurfaceView.appendChild(newCanvas);
        }
    }

    private async maybeActivateTexture(texture: Viewer.Texture): Promise<void> {
        if (texture.surfaces.length === 0 && texture.activate !== undefined) {
            await texture.activate();
        } else {
            // We're good.
        }
    }

    private selectTexture(i: number): void {
        const texture: Viewer.Texture = this.textureList[i];

        if (texture.surfaces.length === 0 && texture.activate !== undefined) {
            texture.activate().then(() => {
                this.selectTexture(i);
            });
            return;
        }

        this.scrollList.setHighlighted(i);

        const properties = new Map<string, string>();
        properties.set('Name', texture.name);
        properties.set('Mipmaps', '' + texture.surfaces.length);
        properties.set('Width', '' + texture.surfaces[0].width);
        properties.set('Height', '' + texture.surfaces[0].height);

        if (texture.extraInfo) {
            texture.extraInfo.forEach((value, key) => properties.set(key, value));
        }

        this.properties.innerHTML = `<div style="display: grid; grid-template-columns: 1fr 1fr"></div>`;

        const div = this.properties.firstElementChild!;
        properties.forEach((value, name) => {
            const nameSpan = document.createElement('span');
            nameSpan.textContent = name;
            div.appendChild(nameSpan);
            const valueSpan = document.createElement('span');
            valueSpan.style.textAlign = 'right';
            valueSpan.textContent = value;
            div.appendChild(valueSpan);
        });

        if (texture.surfaces.length > 0)
            this.showInSurfaceView(texture.surfaces[0]);

        this.showInFullSurfaceView(texture.surfaces);
    }

    public setThingList(things: { viewerTexture: Viewer.Texture }[]) {
        this.setTextureList(things.map((thing) => thing.viewerTexture));
    }

    public setTextureList(textures: Viewer.Texture[]) {
        textures = textures.filter((tex) => tex.surfaces.length > 0 || tex.activate !== undefined);

        this.setVisible(textures.length > 0);
        if (textures.length === 0)
            return;

        const strings = textures.map((texture) => texture.name);
        this.scrollList.setStrings(strings);
        this.textureList = textures;
    }

    public setTextureHolder(textureHolder: TextureListHolder): void {
        this.newTexturesDebouncer.callback = () => {
            this.setTextureList(textureHolder.viewerTextures);
        };
        textureHolder.onnewtextures = () => {
            this.newTexturesDebouncer.trigger();
        };
        this.newTexturesDebouncer.trigger();
    }
}

export class Slider implements Widget {
    private toplevel: HTMLElement;
    private sliderInput: HTMLInputElement;

    public elem: HTMLElement;
    public onvalue: ((value: number) => void) | null = null;

    constructor() {
        this.toplevel = document.createElement('div');

        // DOM lacks a coherent way of adjusting pseudostyles, so this is what we end up with...
        this.toplevel.innerHTML = `
<style>
.Slider {
    -webkit-appearance: none;
    width: 100%;
    margin: 0;
}
.Slider::-moz-range-thumb {
    width: 16px;
    height: 24px;
    cursor: pointer;
    background: ${HIGHLIGHT_COLOR};
    border-radius: 0;
    border: none;
}
.Slider::-webkit-slider-thumb {
    -webkit-appearance: none;
    width: 16px;
    height: 24px;
    cursor: pointer;
    background: ${HIGHLIGHT_COLOR};
    border-radius: 0;
    border: none;
}
.Slider::-moz-range-track {
    cursor: pointer;
    background: #444;
}
.Slider::-webkit-slider-runnable-track {
    cursor: pointer;
    background: #444;
}
.Slider::-moz-range-progress, .Slider::-webkit-slider-thumb {
    cursor: pointer;
    background: #aaa;
}
</style>
<div style="display: grid; grid-template-columns: 1fr 1fr; align-items: center">
<div style="font-weight: bold; user-select: none" class="Label"></div>
<input class="Slider" type="range">
</div>
`;

        this.sliderInput = this.toplevel.querySelector('.Slider') as HTMLInputElement;
        this.sliderInput.oninput = this.onInput.bind(this);

        this.elem = this.toplevel;
    }

    private onInput(): void {
        if (this.onvalue !== null)
            this.onvalue(this.getValue());
    }

    public setRange(min: number, max: number, step: number = (max - min) / 100) {
        this.sliderInput.min = '' + min;
        this.sliderInput.max = '' + max;
        this.sliderInput.step = '' + step;
    }

    public setLabel(label: string): void {
        this.toplevel.querySelector('.Label')!.textContent = label;
    }

    public getValue(): number {
        return +this.sliderInput.value;
    }

    public setValue(v: number): void {
        this.sliderInput.value = '' + v;
    }

    public getT(): number {
        return (+this.sliderInput.value - +this.sliderInput.min) / (+this.sliderInput.max - +this.sliderInput.min);
    }

    public setT(t: number): void {
        const v = (t * (+this.sliderInput.max - +this.sliderInput.min)) + +this.sliderInput.min;
        this.setValue(v);
    }
}

class ViewerSettings extends Panel {
    private fovSlider: Slider;
    private camSpeedSlider: Slider;
    private cameraControllerWASD: HTMLElement;
    private cameraControllerOrbit: HTMLElement;
    private cameraControllerOrtho: HTMLElement;
    private invertYCheckbox: Checkbox;
    private invertXCheckbox: Checkbox;

    constructor(private ui: UI, private viewer: Viewer.Viewer) {
        super();

        this.setTitle(FRUSTUM_ICON, 'Viewer Settings');

        // TODO(jstpierre): make css not leak
        this.contents.innerHTML = `
<style>
.SettingsHeader, .SettingsButton {
    font-weight: bold;
}
.SettingsButton {
    background: #444;
    text-align: center;
    line-height: 24px;
    cursor: pointer;
}
</style>

<div style="display: grid; grid-template-columns: 3fr 1fr 1fr 1fr; align-items: center;">
<div class="SettingsHeader">Camera Controller</div>
<div class="SettingsButton CameraControllerWASD">WASD</div><div class="SettingsButton CameraControllerOrbit">Orbit</div><div class="SettingsButton CameraControllerOrtho">Ortho</div>
</div>

<div class="SliderContainer">
</div>
`;
        this.contents.style.lineHeight = '36px';

        const sliderContainer = this.contents.querySelector('.SliderContainer')!;
        this.fovSlider = new Slider();
        this.fovSlider.setLabel("Field of View");
        this.fovSlider.setRange(1, 100);
        this.fovSlider.setValue(25);
        this.fovSlider.onvalue = this.onFovSliderChange.bind(this);
        sliderContainer.appendChild(this.fovSlider.elem);

        this.camSpeedSlider = new Slider();
        this.camSpeedSlider.setLabel("Camera Speed");
        this.camSpeedSlider.setRange(0, 200);
        this.camSpeedSlider.onvalue = this.updateCameraSpeedFromSlider.bind(this);
        sliderContainer.appendChild(this.camSpeedSlider.elem);

        this.viewer.addKeyMoveSpeedListener(this.onKeyMoveSpeedChanged.bind(this));
        this.viewer.inputManager.addScrollListener(this.onScrollWheel.bind(this));

        this.cameraControllerWASD = this.contents.querySelector('.CameraControllerWASD') as HTMLInputElement;
        this.cameraControllerWASD.onclick = () => {
            if (!ui.studioModeEnabled) {
                this.setCameraControllerClass(FPSCameraController);
            }
        };

        this.cameraControllerOrbit = this.contents.querySelector('.CameraControllerOrbit') as HTMLInputElement;
        this.cameraControllerOrbit.onclick = () => {
            if (!ui.studioModeEnabled) {
                this.setCameraControllerClass(OrbitCameraController);
            }
        };

        this.cameraControllerOrtho = this.contents.querySelector('.CameraControllerOrtho') as HTMLInputElement;
        this.cameraControllerOrtho.onclick = () => {
            if (!ui.studioModeEnabled) {
                this.setCameraControllerClass(OrthoCameraController);
            }
        };

        this.invertYCheckbox = new Checkbox('Invert Y Axis?');
        this.invertYCheckbox.onchanged = () => { GlobalSaveManager.saveSetting(`InvertY`, this.invertYCheckbox.checked); };
        this.contents.appendChild(this.invertYCheckbox.elem);
        GlobalSaveManager.addSettingListener('InvertY', this.invertYChanged.bind(this));

        this.invertXCheckbox = new Checkbox('Invert X Axis?');
        this.invertXCheckbox.onchanged = () => { GlobalSaveManager.saveSetting(`InvertX`, this.invertXCheckbox.checked); };
        this.contents.appendChild(this.invertXCheckbox.elem);
        GlobalSaveManager.addSettingListener('InvertX', this.invertXChanged.bind(this));
    }

    private onFovSliderChange(e: UIEvent): void {
        const value = this.fovSlider.getT();
        this.viewer.fovY = value * (Math.PI * 0.995);
    }

    private onKeyMoveSpeedChanged(): void {
        const keyMoveSpeed = this.viewer.cameraController!.getKeyMoveSpeed();
        if (keyMoveSpeed !== null) {
            setElementVisible(this.camSpeedSlider.elem, true);
            this.camSpeedSlider.setValue(keyMoveSpeed);
            this.ui.cameraSpeedIndicator.setCameraSpeed(keyMoveSpeed);
        } else {
            setElementVisible(this.camSpeedSlider.elem, false);
        }
    }

    public setInitialKeyMoveSpeed(v: number): void {
        this.camSpeedSlider.setValue(v);
    }

    private setCameraControllerClass(cameraControllerClass: CameraControllerClass) {
        this.viewer.setCameraController(new cameraControllerClass());
        this.cameraControllerSelected(cameraControllerClass);
        this.updateCameraSpeedFromSlider();
    }

    private onScrollWheel(): void {
        const v = clamp(this.camSpeedSlider.getValue() + Math.sign(this.viewer.inputManager.dz)*4, 0, 200);
        this.ui.setMouseActive();
        this.viewer.setKeyMoveSpeed(v);
    }

    private updateCameraSpeedFromSlider(): void {
        this.viewer.setKeyMoveSpeed(this.camSpeedSlider.getValue());
    }

    public cameraControllerSelected(cameraControllerClass: CameraControllerClass) {
        setElementHighlighted(this.cameraControllerWASD, cameraControllerClass === FPSCameraController);
        setElementHighlighted(this.cameraControllerOrbit, cameraControllerClass === OrbitCameraController);
        setElementHighlighted(this.cameraControllerOrtho, cameraControllerClass === OrthoCameraController);

        setElementVisible(this.fovSlider.elem, cameraControllerClass === FPSCameraController);
    }

    private invertYChanged(saveManager: SaveManager, key: string): void {
        const invertY = saveManager.loadSetting<boolean>(key, false);
        this.invertYCheckbox.setChecked(invertY);
    }

    private invertXChanged(saveManager: SaveManager, key: string): void {
        const invertX = saveManager.loadSetting<boolean>(key, false);
        this.invertXCheckbox.setChecked(invertX);
    }
}

class XRSettings extends Panel {
    public onWebXRStateRequested: (state: boolean)=>void = (state: boolean) => {};

    public enableXRCheckBox: Checkbox;
    private scaleSlider: Slider;

    constructor(private ui: UI, private viewer: Viewer.Viewer) {
        super();

        this.setTitle(VR_ICON, 'VR Settings');

        this.contents.style.lineHeight = '36px';

        this.contents.innerHTML += `
        <div id="About">
        <p>To enable VR in Chrome, make sure you go to <font color="aqua">chrome://flags/</font> and change the following settings:</p>
        <ul>
            <li> WebXR Device API - <font color="green"><strong>Enabled</strong></font></li>
            <li>OpenXR support - <font color="green"><strong>Enabled</strong></font></li>
            <li>OpenVR hardware support - <font color="green"><strong>Enabled</strong></font></li>
            <li>Oculus hardware support - <font color="green"><strong>Enabled</strong></font></li>
            <li>XR device sandboxing - <font color="red"><strong>Disabled</strong></font></li>
        </ul>
        <p>Click on the <strong>Enable VR</strong> checkbox to go in VR mode.</p>
        <p>Press the <strong>Trigger</strong> to go up, and use the <strong>Grab Button</strong> to go down.
        You can move horizontally by using the <strong>Joystick</strong>.
        </div>
        `;

        this.enableXRCheckBox = new Checkbox('Enable VR');
        this.contents.appendChild(this.enableXRCheckBox.elem);
        this.enableXRCheckBox.onchanged = this.enableXRChecked.bind(this);

        const displayScaleValue = (value: Number) => {
            return value.toPrecision(5).toString();
        };

        const getSliderLabel = () => {
            return `VR World Scale: ${displayScaleValue(this.viewer.xrCameraController.worldScale)}`;
        };

        this.scaleSlider = new Slider();
        this.scaleSlider.setLabel(getSliderLabel());
        this.scaleSlider.setRange(10, 10000);
        this.scaleSlider.setValue(this.viewer.xrCameraController.worldScale);
        this.scaleSlider.onvalue = () => {
            this.viewer.xrCameraController.worldScale = this.scaleSlider.getValue();
            this.scaleSlider.setValue(this.viewer.xrCameraController.worldScale);
            this.scaleSlider.setLabel(getSliderLabel());
        };
        this.contents.appendChild(this.scaleSlider.elem);
    }

    private async enableXRChecked(saveManager: SaveManager, key: string) {
        const enableXR = this.enableXRCheckBox.checked;
        this.enableXRCheckBox.setChecked(enableXR);
        this.onWebXRStateRequested(enableXR);
    }
}

class LineGraph {
    public canvas: HTMLCanvasElement;
    public ctx: CanvasRenderingContext2D;
    public textYOffset: number = 0;

    constructor(public minY: number = 0, public maxY: number = 160) {
        this.canvas = document.createElement('canvas');
        this.ctx = this.canvas.getContext('2d')!;
    }

    public beginDraw(width: number, height: number): void {
        Viewer.resizeCanvas(this.canvas, width, height, window.devicePixelRatio);

        const ctx = this.ctx;
        ctx.clearRect(0, 0, width, height);

        this.textYOffset = 24;
    }

    public drawPoints(points: number[], color: Color): void {
        const width = this.canvas.width;
        const height = this.canvas.height;

        const ctx = this.ctx;

        const pointsRange = points.length - 1;
        const valuesRange = (this.maxY - this.minY) - 1;

        const scaleX = width / pointsRange;
        const scaleY = height / valuesRange;

        ctx.lineWidth = 2;
        ctx.strokeStyle = colorToCSS(color);
        ctx.fillStyle = colorToCSS({ r: color.r, g: color.g, b: color.b, a: color.a - 0.8 });
        ctx.beginPath();
        ctx.lineTo(width + 20, height + 20);
        for (let i = 0; i < points.length; i++) {
            ctx.lineTo(width - i * scaleX, height - (points[i] - this.minY) * scaleY);
        }
        ctx.lineTo(-20, height + 20);
        ctx.closePath();
        ctx.fill();
        ctx.stroke();
    }

    public drawText(text: string): void {
        const ctx = this.ctx;

        ctx.fillStyle = 'white';
        ctx.font = '12pt monospace';
        ctx.fillText(text, 16, this.textYOffset);
        this.textYOffset += 16;
    }
}


class StatisticsPanel extends Panel {
    public history: RenderStatistics[] = [];
    private fpsGraph = new LineGraph();
    private fpsPoints: number[] = [];
    private fpsColor: Color = { r: 0.4, g: 0.9, b: 0.6, a: 1.0 };

    constructor(private viewer: Viewer.Viewer) {
        super();
        this.setTitle(STATISTICS_ICON, 'Statistics');

        this.contents.appendChild(this.fpsGraph.canvas);
    }

    public addRenderStatistics(renderStatistics: RenderStatistics): void {
        if (!this.expanded)
            return;

        this.history.unshift({ ...renderStatistics });

        while (this.history.length > 100) {
            this.history.pop();
        }

        this.fpsPoints.length = 100;
        for (let i = 0; i < this.fpsPoints.length; i++) {
            this.fpsPoints[i] = this.history[i] !== undefined ? this.history[i].fps : 0;
        }

        this.fpsGraph.beginDraw(this.elem.offsetWidth, 200);
        this.fpsGraph.drawPoints(this.fpsPoints, this.fpsColor);

        this.fpsGraph.drawText(`FPS: ${renderStatistics.fps | 0}`);
        if (renderStatistics.drawCallCount)
            this.fpsGraph.drawText(`Draw Calls: ${renderStatistics.drawCallCount}`);
        if (renderStatistics.triangleCount)
            this.fpsGraph.drawText(`Drawn Triangles: ${renderStatistics.triangleCount}`);
        if (renderStatistics.textureBindCount)
            this.fpsGraph.drawText(`Texture Binds: ${renderStatistics.textureBindCount}`);
        if (renderStatistics.bufferUploadCount)
            this.fpsGraph.drawText(`Buffer Uploads: ${renderStatistics.bufferUploadCount}`);

        const camPositionX = this.viewer.camera.worldMatrix[12].toFixed(2);
        const camPositionY = this.viewer.camera.worldMatrix[13].toFixed(2);
        const camPositionZ = this.viewer.camera.worldMatrix[14].toFixed(2);
        this.fpsGraph.drawText(`Camera Position: ${camPositionX} ${camPositionY} ${camPositionZ}`);

        const vendorInfo = this.viewer.gfxDevice.queryVendorInfo();
        this.fpsGraph.drawText(`Platform: ${vendorInfo.platformString}`);
    }
}

class StudioPanel extends FloatingPanel {
    private animationManager: CameraAnimationManager;
    private enableStudioBtn: HTMLElement;
    private disableStudioBtn: HTMLElement;

    private studioPanelContents: HTMLElement;
    private studioHelpText: HTMLElement;

    private studioDataBtn: HTMLInputElement;
    private studioSaveLoadControls: HTMLElement;
    private newAnimationBtn: HTMLInputElement;
    private loadAnimationBtn: HTMLInputElement;
    private saveAnimationBtn: HTMLInputElement;
    private importAnimationBtn: HTMLInputElement;
    private exportAnimationBtn: HTMLInputElement;

    private studioControlsContainer: HTMLElement;

    private keyframeList: HTMLElement;
    private selectedKeyframeListItem?: HTMLElement;

    private editKeyframePositionBtn: HTMLElement;
    private editingKeyframePosition: boolean = false;
    private persistHelpText: boolean = false;

    private keyframeControls: HTMLElement;
    private selectedKeyframe: Keyframe;
    private keyframeNameInput: HTMLInputElement;
    private keyframeDurationContainer: HTMLElement;
    private keyframeDurationInput: HTMLInputElement;
    private keyframeHoldDurationInput: HTMLInputElement;

    private interpolationSettings: HTMLElement;
    private hermiteBtn: HTMLElement;
    private linearBtn: HTMLElement;
    private linearEaseSettingsDiv: HTMLElement;
    private noEaseBtn: HTMLElement;
    private easeInBtn: HTMLElement;
    private easeOutBtn: HTMLElement;
    private easeBothBtn: HTMLElement;
    private selectedEaseBtn?: HTMLElement;
    private moveKeyframeUpBtn: HTMLElement;
    private moveKeyframeDownBtn: HTMLElement;

    private previewKeyframeBtn: HTMLElement;
    private stopPreviewKeyframeBtn: HTMLElement;

    private firstKeyframeBtn: HTMLElement;
    private previousKeyframeBtn: HTMLElement;
    private nextKeyframeBtn: HTMLElement;
    private lastKeyframeBtn: HTMLElement;

    private playbackControls: HTMLElement;
    private hideUiCheckbox: Checkbox;
    private delayStartCheckbox: Checkbox;
    private loopAnimationCheckbox: Checkbox;
    private playAnimationBtn: HTMLElement;
    private stopAnimationBtn: HTMLElement;

    constructor(private ui: UI, private viewer: Viewer.Viewer) {
        super();
        this.setWidth(500);
        this.contents.style.maxHeight = '';
        this.contents.style.overflow = '';
        this.elem.onmouseout = () => {
            this.elem.style.opacity = '0.8';
        };
        this.elem.style.opacity = '0.8';
        this.setTitle(CLAPBOARD_ICON, 'Studio');
        this.contents.insertAdjacentHTML('beforeend', `
        <div style="display: grid; grid-template-columns: 3fr 1fr 1fr; align-items: center;">
            <div class="SettingsHeader">Studio Mode</div>
            <div id="enableStudioBtn" class="SettingsButton EnableStudioMode">Enable</div><div id="disableStudioBtn" class="SettingsButton DisableStudioMode">Disable</div>
        </div>
        <div id="studioPanelContents" hidden></div>
        `);
        this.contents.style.lineHeight = '36px';
        this.enableStudioBtn = this.contents.querySelector('#enableStudioBtn') as HTMLInputElement;
        this.disableStudioBtn = this.contents.querySelector('#disableStudioBtn') as HTMLInputElement;
        this.studioPanelContents = this.contents.querySelector('#studioPanelContents') as HTMLElement;

        // A listener to give focus to the canvas whenever it's clicked, even if the panel is still up.
        const keepFocus = function (e: MouseEvent) {
            if (e.target === viewer.canvas)
                document.body.focus();
        }

        this.enableStudioBtn.onclick = () => {
            if (!ui.studioModeEnabled) {
                // Switch to the FPS Camera Controller ().
                (ui.viewerSettings.elem.querySelector('.CameraControllerWASD') as HTMLElement).click();
                ui.studioModeEnabled = true;
                // Disable switching of camera controllers in studio mode.
                ui.viewerSettings.contents.querySelectorAll('.SettingsButton').forEach(el => {
                    el.classList.add('disabled');
                });
                // If this is the first time Studio Mode is being enabled, we need to initialize things.
                if (!this.studioPanelContents.children.length) {
                    this.initStudio();
                }
                this.animationManager.enableStudioController(this.viewer);
                this.studioPanelContents.removeAttribute('hidden');
                document.addEventListener('mousedown', keepFocus);
                setElementHighlighted(this.enableStudioBtn, true);
                setElementHighlighted(this.disableStudioBtn, false);

                // If there's an existing animation for the current map, load it automatically.
                this.loadAnimation();
            }
        }
        this.disableStudioBtn.onclick = () => {
            if (ui.studioModeEnabled) {
                ui.studioModeEnabled = false;
                // Re-enable camera controller switching.
                ui.viewerSettings.contents.querySelectorAll('.SettingsButton').forEach(el => {
                    el.classList.remove('disabled');
                });
                // Switch back to the FPS Camera Controller.
                (ui.viewerSettings.elem.querySelector('.CameraControllerWASD') as HTMLElement).click();
                this.studioPanelContents.setAttribute('hidden', '');
                document.removeEventListener('mousedown', keepFocus);
                setElementHighlighted(this.disableStudioBtn, true);
                setElementHighlighted(this.enableStudioBtn, false);
            }
        };
        setElementHighlighted(this.disableStudioBtn, true);
        setElementHighlighted(this.enableStudioBtn, false);

        this.elem.style.display = 'none';
    }

    public v(): void {
        this.elem.style.display = '';
    }

    private initStudio(): void {
        // Add Studio Mode-specific CSS.
        document.head.insertAdjacentHTML('beforeend', `
        <style>
            #studioHelpText {
                line-height:1.5;
                padding: 0 1rem 0.5rem 1rem;
                min-height:3rem;
            }
            #keyframeList {
                list-style: none;
                padding: 0;
                margin: 0;
                height: 27rem;
                overflow-y: scroll;
                border: 1px solid #555;
            }
            #keyframeList > li {
                position: relative;
                background-color: #441111;
            }
            #keyframeControls {
                line-height: 1.2;
            }
            #keyframeControls input {
                background: #000;
                color: white;
                font-weight: bold;
                font: 16px monospace;
                border: 1px solid #444444;
            }
            .KeyframeSettingsName {
                margin-top: 0.5rem;
                margin-bottom: 0.25rem;
            }
            .KeyframeNumericInput {
                width: 4rem;
            }
            #studioControlsContainer .disabled,
            .SettingsButton.disabled {
                cursor: not-allowed!important;
            }
            #playbackControls {
                padding: 0 5rem 1rem;
                border-top: 1px solid #444;
            }
            button.SettingsButton {
                font: 16px monospace;
                font-weight: bold;
                border: none;
                width: 100%;
                color: inherit;
                padding: 0.15rem;
            }
        </style>
        `);
        this.studioPanelContents.insertAdjacentHTML('afterbegin', `
        <button type="button" id="studioDataBtn" class="SettingsButton" style="width: 40%; display: block; margin: 0 auto 0.25rem;">📁</button>
        <div id="studioSaveLoadControls" style="width:85%; margin: auto;" hidden>
            <div style="display: grid;grid-template-columns: 1fr 1fr 1fr; gap: 0.25rem 1rem;">
                <button type="button" id="newAnimationBtn" class="SettingsButton">New</button>
                <button type="button" id="loadAnimationBtn" class="SettingsButton">Load</button>
                <button type="button" id="saveAnimationBtn" class="SettingsButton">Save</button>
                <div></div>
                <button type="button" id="importAnimationBtn" class="SettingsButton">Import</button>
                <button type="button" id="exportAnimationBtn" class="SettingsButton">Export</button>
            </div>
        </div>
        <div id="studioHelpText"></div>
        <div id="studioControlsContainer" hidden>
            <div style="display: grid; grid-template-columns: 1fr 1fr;">
                <div style="margin: 0 0.5rem 0 0.25rem">
                    <ol id="keyframeList" class="KeyframeList"></ol>
                    <div id="keyframeNavControls" style="display: grid; grid-template-columns: 1fr 1fr 1fr 1fr; gap: 0.25rem;">
                        <button type="button" id="firstKeyframeBtn" class="SettingsButton">&lt;&lt;-</button>
                        <button type="button" id="previousKeyframeBtn" class="SettingsButton">&lt;-</button>
                        <button type="button" id="nextKeyframeBtn" class="SettingsButton">-&gt;</button>
                        <button type="button" id="lastKeyframeBtn" class="SettingsButton">-&gt;&gt;</button>
                    </div>
                </div>
                <div id="keyframeControls" hidden>
                    <button type="button" id="editKeyframePositionBtn" class="SettingsButton">Edit Position</button>
                    <div>
                        <div class="SettingsHeader KeyframeSettingsName">Name</div>
                        <input id="keyframeName" type="text" minLength="1" maxLength="20" size="20" autocomplete="off"/>
                    </div>
                    <div id="keyframeDurationContainer">
                        <div class="SettingsHeader KeyframeSettingsName">Duration</div>
                        <input id="keyframeDuration" class="KeyframeNumericInput" type="number" min="0" max="100.0" step="0.1"/> <span>s</span>
                    </div>
                    <div id="interpolationSettings">
                        <div class="SettingsHeader KeyframeSettingsName">Motion Interpolation</div>
                            <div style="display:grid; grid-template-columns: 1fr 1fr;">
                                <div class="SettingsSubHeader KeyframeSettingsName">Type:</div>
                                <div>
                                    <button type="button" id="hermiteBtn" class="SettingsButton">Hermite</button>
                                    <button type="button" id="linearBtn" class="SettingsButton">Linear</button>
                                </div>
                            </div>
                        <div id="linearEaseSettingsDiv" hidden>
                            <div class="SettingsHeader KeyframeSettingsName">Linear Easing Method</div>
                            <div style="display: grid; grid-template-columns: 1fr 1fr;">
                                <button type="button" id="noEaseBtn" class="SettingsButton EaseButton" data-ease-type="NoEase">No Ease</button>
                                <button type="button" id="easeInBtn" class="SettingsButton EaseButton" data-ease-type="EaseIn">Ease In</button>
                                <button type="button" id="easeOutBtn" class="SettingsButton EaseButton" data-ease-type="EaseOut">Ease Out</button>
                                <button type="button" id="easeBothBtn" class="SettingsButton EaseButton" data-ease-type="EaseBoth">Ease Both</button>
                            </div>
                        </div>
                    </div>
                    <div>
                        <div class="SettingsHeader KeyframeSettingsName">Hold Duration</div>
                        <input id="keyframeHoldDuration" class="KeyframeNumericInput" type="number" min="0" max="100.0" step="0.1"/> <span>s</span>
                    </div>
                    <div style="margin: 1rem;">
                        <button type="button" id="moveKeyframeUpBtn" style="margin-bottom:0.5rem;" class="SettingsButton">Move up</button>
                        <button type="button" id="moveKeyframeDownBtn" class="SettingsButton">Move down</button>
                    </div>
                    <button type="button" id="previewKeyframeBtn" class="SettingsButton">Preview keyframe</button>
                    <button type="button" id="stopPreviewKeyframeBtn" class="SettingsButton" hidden>Stop Preview</button>
                </div>
            </div>
            <div id="playbackControls">
                <button type="button" id="playAnimationBtn" class="SettingsButton">▶</button>
                <button type="button" id="stopAnimationBtn" class="SettingsButton" hidden>■</button>
            </div>
        </div>`);
        this.studioHelpText = this.contents.querySelector('#studioHelpText') as HTMLElement;
        this.studioHelpText.dataset.startPosHelpText = 'Move the camera to the desired starting position and press Enter.';
        this.studioHelpText.dataset.editPosHelpText = 'Move the camera to the desired position and press Enter. Press Escape to cancel.';
        this.studioHelpText.dataset.default = 'Move the camera to the desired starting position and press Enter.';
        this.studioHelpText.innerText = this.studioHelpText.dataset.startPosHelpText;

        this.studioDataBtn = this.contents.querySelector('#studioDataBtn') as HTMLInputElement;
        this.studioDataBtn.dataset.helpText = 'Save the current animation, or load a previously-saved animation.';

        this.studioSaveLoadControls = this.contents.querySelector('#studioSaveLoadControls') as HTMLElement;

        this.newAnimationBtn = this.contents.querySelector('#newAnimationBtn') as HTMLInputElement;
        this.newAnimationBtn.dataset.helpText = 'Clear the current keyframes and create a new animation.';

        this.loadAnimationBtn = this.contents.querySelector('#loadAnimationBtn') as HTMLInputElement;
        this.loadAnimationBtn.dataset.helpText = 'Load the previously-saved animation for this map. Overwrites the current keyframes!';

        this.saveAnimationBtn = this.contents.querySelector('#saveAnimationBtn') as HTMLInputElement;
        this.saveAnimationBtn.dataset.helpText = 'Save the current animation for this map to your browser\'s local storage.';

        this.importAnimationBtn = this.contents.querySelector('#importAnimationBtn') as HTMLInputElement;
        this.importAnimationBtn.dataset.helpText = 'Load an animation from a JSON file.';

        this.exportAnimationBtn = this.contents.querySelector('#exportAnimationBtn') as HTMLInputElement;
        this.exportAnimationBtn.dataset.helpText = 'Save the current animation as a JSON file.';

        this.studioControlsContainer = this.contents.querySelector('#studioControlsContainer') as HTMLElement;
        this.keyframeList = this.contents.querySelector('#keyframeList') as HTMLElement;

        this.editKeyframePositionBtn = this.contents.querySelector('#editKeyframePositionBtn') as HTMLInputElement;
        setElementHighlighted(this.editKeyframePositionBtn, false);

        this.keyframeControls = this.contents.querySelector('#keyframeControls') as HTMLElement;
        this.keyframeNameInput = this.contents.querySelector('#keyframeName') as HTMLInputElement;
        this.keyframeDurationContainer = this.contents.querySelector('#keyframeDurationContainer') as HTMLElement;
        this.keyframeDurationInput = this.contents.querySelector('#keyframeDuration') as HTMLInputElement;
        this.keyframeHoldDurationInput = this.contents.querySelector('#keyframeHoldDuration') as HTMLInputElement;

        this.interpolationSettings = this.contents.querySelector('#interpolationSettings') as HTMLElement;

        this.hermiteBtn = this.contents.querySelector('#hermiteBtn') as HTMLInputElement;
        this.hermiteBtn.dataset.helpText = 'Hermite interpolation. Use for smooth motion between and through keyframes.';
        this.linearBtn = this.contents.querySelector('#linearBtn') as HTMLInputElement;
        this.linearBtn.dataset.helpText = 'Linear interpolation. Use if Hermite produces excessive undesired motion.';

        this.linearEaseSettingsDiv = this.contents.querySelector('#linearEaseSettingsDiv') as HTMLElement;
        this.linearEaseSettingsDiv.dataset.helpText = 'Motion easing method for linear interpolation.';
        this.noEaseBtn = this.contents.querySelector('#noEaseBtn') as HTMLInputElement;
        this.easeInBtn = this.contents.querySelector('#easeInBtn') as HTMLInputElement;
        this.easeOutBtn = this.contents.querySelector('#easeOutBtn') as HTMLInputElement;
        this.easeBothBtn = this.contents.querySelector('#easeBothBtn') as HTMLInputElement;

        this.moveKeyframeUpBtn = this.contents.querySelector('#moveKeyframeUpBtn') as HTMLInputElement;
        this.moveKeyframeDownBtn = this.contents.querySelector('#moveKeyframeDownBtn') as HTMLInputElement;

        this.previewKeyframeBtn = this.contents.querySelector('#previewKeyframeBtn') as HTMLInputElement;
        this.stopPreviewKeyframeBtn = this.contents.querySelector('#stopPreviewKeyframeBtn') as HTMLInputElement;

        this.firstKeyframeBtn = this.contents.querySelector('#firstKeyframeBtn') as HTMLInputElement;
        this.previousKeyframeBtn = this.contents.querySelector('#previousKeyframeBtn') as HTMLInputElement;
        this.nextKeyframeBtn = this.contents.querySelector('#nextKeyframeBtn') as HTMLInputElement;
        this.lastKeyframeBtn = this.contents.querySelector('#lastKeyframeBtn') as HTMLInputElement;

        this.playbackControls = this.contents.querySelector('#playbackControls') as HTMLElement;

        this.delayStartCheckbox = new Checkbox('Delay animation playback');
        this.loopAnimationCheckbox = new Checkbox('Loop animation');
        this.hideUiCheckbox = new Checkbox('Hide UI during playback');
        this.delayStartCheckbox.elem.dataset.helpText = 'Delay the start of the animation by 2s. Useful for avoiding capture of the mouse cursor.';
        this.loopAnimationCheckbox.elem.dataset.helpText = 'Loop the animation until manually stopped.'
        this.hideUiCheckbox.elem.dataset.helpText = 'Hide the noclip UI during playback. (Press Escape to stop playback.)';
        this.playbackControls.insertAdjacentElement('afterbegin', this.delayStartCheckbox.elem);
        this.playbackControls.insertAdjacentElement('afterbegin', this.loopAnimationCheckbox.elem);
        this.playbackControls.insertAdjacentElement('afterbegin', this.hideUiCheckbox.elem);

        this.playAnimationBtn = this.contents.querySelector('#playAnimationBtn') as HTMLInputElement;
        this.stopAnimationBtn = this.contents.querySelector('#stopAnimationBtn') as HTMLInputElement;

        this.animationManager = new CameraAnimationManager(this.keyframeList, this.studioControlsContainer);

        this.studioDataBtn.onclick = () => this.studioSaveLoadControls.toggleAttribute('hidden');
        this.newAnimationBtn.onclick = () => this.newAnimation();
        this.loadAnimationBtn.onclick = () => this.loadAnimation();
        this.saveAnimationBtn.onclick = () => this.saveAnimation();
        this.exportAnimationBtn.onclick = () => this.exportAnimation();
        this.importAnimationBtn.onclick = () => this.importAnimation();

        this.keyframeList.dataset.helpText = 'Click on a keyframe to jump to its end position.';
        // Event fired when start position for an animation is first set.
        this.keyframeList.addEventListener('startPositionSet', () => {
            this.studioHelpText.dataset.default = 'Move the camera and press Enter to place keyframes.';
            this.studioHelpText.innerText = this.studioHelpText.dataset.default;
            this.studioControlsContainer.removeAttribute('hidden');
            const startPositionListItem: HTMLElement = document.createElement('li');
            startPositionListItem.innerText = 'Starting Position';
            startPositionListItem.dataset.name = startPositionListItem.innerText;
            startPositionListItem.onclick = (e: MouseEvent) => {
                this.selectKeyframeListItem(e);
                this.keyframeNameInput.setAttribute('disabled', '');
                this.moveKeyframeDownBtn.setAttribute('hidden', '');
                this.moveKeyframeUpBtn.setAttribute('hidden', '');
                if (this.loopAnimationCheckbox.checked) {
                    this.keyframeDurationContainer.removeAttribute('hidden');
                    this.previewKeyframeBtn.removeAttribute('hidden');
                    if (this.selectedKeyframe.interpDuration > 0) {
                        this.interpolationSettings.removeAttribute('hidden');
                    }
                } else {
                    this.keyframeDurationContainer.setAttribute('hidden', '');
                    this.interpolationSettings.setAttribute('hidden', '');
                    this.previewKeyframeBtn.setAttribute('hidden', '');
                }
            };
            startPositionListItem.dataset.index = '0';
            this.keyframeList.insertAdjacentElement('afterbegin', startPositionListItem);
            startPositionListItem.click();
            this.saveAnimation();
        });

        // Event fired whenever a new keyframe is added.
        this.keyframeList.addEventListener('newKeyframe', e => this.handleNewKeyframeEvent(e as CustomEvent));

        this.editKeyframePositionBtn.onclick = () => {
            if (this.selectedKeyframeListItem) {
                const index = parseInt(this.selectedKeyframeListItem.dataset.index as string);
                this.disableKeyframeControls();
                this.editingKeyframePosition = true;
                this.keyframeList.dataset.editingKeyframePosition = 'true';
                this.studioHelpText.innerText = this.studioHelpText.dataset.editPosHelpText as string;
                setElementHighlighted(this.editKeyframePositionBtn, true);
            }
        }

        // Event fired when a keyframe's position is edited.
        this.keyframeList.addEventListener('keyframePositionEdited', () => {
            if (this.editingKeyframePosition) {
                this.editingKeyframePosition = false;
                this.resetHelpText();
                this.enableKeyframeControls();
                this.keyframeList.removeAttribute('data-editing-keyframe-position');
                setElementHighlighted(this.editKeyframePositionBtn, false);
                this.saveAnimation();
            }
        });

        this.firstKeyframeBtn.onclick = () => this.navigateKeyframeList(-this.keyframeList.children.length);
        this.previousKeyframeBtn.onclick = () => this.navigateKeyframeList(-1);
        this.nextKeyframeBtn.onclick = () => this.navigateKeyframeList(1);
        this.lastKeyframeBtn.onclick = () => this.navigateKeyframeList(this.keyframeList.children.length);

        this.keyframeNameInput.onkeyup = () => {
            if (this.selectedKeyframeListItem) {
                this.selectedKeyframeListItem.dataset.name = this.keyframeNameInput.value;
                this.selectedKeyframeListItem.childNodes[0].nodeValue = this.keyframeNameInput.value;
            }
        }

        this.keyframeNameInput.onchange = () => {
            if (this.selectedKeyframeListItem) {
                if (!this.keyframeNameInput.value || this.keyframeNameInput.value.trim() === '') {
                    this.keyframeNameInput.value = 'Keyframe';
                    this.selectedKeyframeListItem.dataset.name = 'Keyframe';
                    this.selectedKeyframeListItem.childNodes[0].nodeValue = 'Keyframe';
                }
                this.selectedKeyframe.name = this.keyframeNameInput.value;
                this.saveAnimation();
            }
        }

        const MAX_KEYFRAME_DURATION = 100.0;
        const MIN_KEYFRAME_DURATION = 0;
        this.keyframeDurationInput.dataset.helpText = 'The length of time spent animating between the previous keyframe and this one.';
        this.keyframeDurationInput.onchange = () => {
            let durationVal = parseFloat(this.keyframeDurationInput.value)
            if (Number.isNaN(durationVal))
                durationVal = 5;
            else
                clamp(durationVal, MIN_KEYFRAME_DURATION, MAX_KEYFRAME_DURATION);
            this.selectedKeyframe.interpDuration = durationVal;
            this.keyframeDurationInput.value = durationVal.toString();
            if (this.interpolationSettings.hasAttribute('hidden')) {
                if (durationVal > 0) {
                    this.interpolationSettings.removeAttribute('hidden');
                }
            } else if (durationVal === 0) {
                this.interpolationSettings.setAttribute('hidden', '');
            }
            this.saveAnimation();
        }

        this.hermiteBtn.onclick = () => {
            this.linearEaseSettingsDiv.setAttribute('hidden', '');
            this.selectedKeyframe.usesLinearInterp = false;
            setElementHighlighted(this.hermiteBtn, true);
            setElementHighlighted(this.linearBtn, false);
            this.saveAnimation();
        }
        this.linearBtn.onclick = () => {
            this.linearEaseSettingsDiv.removeAttribute('hidden');
            this.selectedKeyframe.usesLinearInterp = true;
            setElementHighlighted(this.hermiteBtn, false);
            setElementHighlighted(this.linearBtn, true);
            this.saveAnimation();
        }
        setElementHighlighted(this.hermiteBtn, false);
        setElementHighlighted(this.linearBtn, false);

        const easeBtns: NodeList = document.querySelectorAll('#interpolationSettings .EaseButton');
        for (let i = 0; i < easeBtns.length; i++) {
            const btn: HTMLElement = easeBtns[i] as HTMLElement;
            btn.onclick = () => this.setEaseType(btn);
            setElementHighlighted(btn, false);
        }

        this.keyframeHoldDurationInput.dataset.helpText = 'The length of time to hold on this keyframe\'s end position before moving to the next.';
        this.keyframeHoldDurationInput.onchange = () => {
            let durationVal = parseFloat(this.keyframeHoldDurationInput.value);
            if (Number.isNaN(durationVal))
                durationVal = 0;
            else
                durationVal = clamp(durationVal, MIN_KEYFRAME_DURATION, MAX_KEYFRAME_DURATION);
            this.selectedKeyframe.holdDuration = durationVal;
            this.keyframeHoldDurationInput.value = durationVal.toString();
            this.saveAnimation();
        }

        this.moveKeyframeUpBtn.onclick = () => {
            if (this.selectedKeyframeListItem) {
                const index = parseInt(this.selectedKeyframeListItem.dataset.index as string);
                if (this.animationManager.moveKeyframeUp(index)) {
                    const listItems = this.keyframeList.children;
                    this.keyframeList.insertBefore(listItems[index], listItems[index - 1]);
                    this.updateKeyframeIndices(index - 1);
                    this.selectedKeyframeListItem.click();
                    this.saveAnimation();
                }
            }
        }

        this.moveKeyframeDownBtn.onclick = () => {
            if (this.selectedKeyframeListItem) {
                const index = parseInt(this.selectedKeyframeListItem.dataset.index as string);
                if (this.animationManager.moveKeyframeDown(index)) {
                    const index = parseInt(this.selectedKeyframeListItem.dataset.index as string);
                    const listItems = this.keyframeList.children;
                    this.keyframeList.insertBefore(listItems[index + 1], listItems[index]);
                    this.updateKeyframeIndices(index);
                    this.selectedKeyframeListItem.click();
                    this.saveAnimation();
                }
            }
        }

        this.previewKeyframeBtn.dataset.helpText = 'Preview the animation between the previous keyframe and this one.'
        this.previewKeyframeBtn.onclick = () => {
            if (this.keyframeList.children.length > 1 && this.selectedKeyframeListItem) {
                this.disableKeyframeControls();
                this.playAnimationBtn.setAttribute('hidden', '');
                this.previewKeyframeBtn.setAttribute('hidden', '');
                this.stopPreviewKeyframeBtn.removeAttribute('hidden');
                this.stopPreviewKeyframeBtn.removeAttribute('disabled');
                this.stopPreviewKeyframeBtn.classList.remove('disabled');
                this.stopAnimationBtn.removeAttribute('hidden');
                this.stopAnimationBtn.removeAttribute('disabled');
                this.animationManager.previewKeyframe(parseInt(this.selectedKeyframeListItem.dataset.index as string));
            }
        }

        this.stopPreviewKeyframeBtn.onclick = () => {
            this.animationManager.stopAnimation();
        }

        this.loopAnimationCheckbox.onchanged = () => {
            if (this.selectedKeyframeListItem === this.keyframeList.children[0] && this.keyframeList.children.length > 1) {
                if (this.loopAnimationCheckbox.checked) {
                    this.keyframeDurationContainer.removeAttribute('hidden');
                    if (this.selectedKeyframe.interpDuration > 0)
                        this.interpolationSettings.removeAttribute('hidden');
                    this.previewKeyframeBtn.removeAttribute('hidden');
                } else {
                    this.keyframeDurationContainer.setAttribute('hidden', '');
                    this.interpolationSettings.setAttribute('hidden', '');
                    this.previewKeyframeBtn.setAttribute('hidden', '');
                }
            }
        }

        this.playAnimationBtn.onclick = (e) => {
            if (this.keyframeList.children.length > 1) {
                e.stopPropagation();
                this.disableKeyframeControls();
                this.playAnimationBtn.setAttribute('hidden', '');
                this.stopAnimationBtn.removeAttribute('disabled');
                this.stopAnimationBtn.classList.remove('disabled');
                this.stopAnimationBtn.removeAttribute('hidden');
                if (this.hideUiCheckbox.checked) {
                    this.ui.toggleUI(false);
                    this.elem.style.display = 'none';
                }
                if (this.delayStartCheckbox.checked) {
                    setTimeout(() => {
                        this.animationManager.playAnimation(this.loopAnimationCheckbox.checked);
                    }, 2000);
                } else {
                    this.animationManager.playAnimation(this.loopAnimationCheckbox.checked);
                }
            }
        }

        this.stopAnimationBtn.onclick = () => {
            this.animationManager.stopAnimation();
            this.playAnimationBtn.removeAttribute('hidden');
            this.stopAnimationBtn.setAttribute('hidden', '');
        }

        this.studioControlsContainer.addEventListener('animationStopped', () => {
            this.enableKeyframeControls();

            if (this.selectedKeyframeListItem) {
                if (this.loopAnimationCheckbox.checked || this.selectedKeyframeListItem !== this.keyframeList.children[0]) {
                    this.keyframeDurationContainer.removeAttribute('hidden');
                    this.previewKeyframeBtn.removeAttribute('hidden');
                }
            }

            this.playAnimationBtn.removeAttribute('hidden');
            this.stopPreviewKeyframeBtn.setAttribute('hidden', '');
            this.stopAnimationBtn.setAttribute('hidden', '');
            this.ui.toggleUI(true);
            this.elem.style.display = '';
        });

        // Set a mouseover event for any elements in the panel with defined help text.
        const controls: NodeList = document.querySelectorAll('#studioPanelContents *');
        for (let i = 0; i < controls.length; i++) {
            const control: HTMLElement = controls[i] as HTMLElement;
            if (control.dataset.helpText) {
                control.onfocus = () => this.displayHelpText(control);
                control.onmouseenter = () => this.displayHelpText(control);
                control.onmouseleave = () => this.resetHelpText();
            }
        }
    }

    public onSceneChange() {
        this.newAnimation();
        this.loadAnimation();
        this.animationManager.enableStudioController(this.viewer);
    }

    private newAnimation(): void {
        this.animationManager.newAnimation();
        this.studioControlsContainer.setAttribute('hidden','');
        this.keyframeList.innerText = '';
        this.keyframeList.dataset.selectedIndex = '-1';
        this.keyframeList.removeAttribute('data-editing-keyframe-position');
        this.studioHelpText.dataset.default = 'Move the camera to the desired starting position and press Enter.';
        this.resetHelpText();
    }

    private loadAnimation() {
        const jsonAnim = window.localStorage.getItem('studio-animation-' + GlobalSaveManager.getCurrentSceneDescId());
        if (jsonAnim) {
            const animation: Keyframe[] = JSON.parse(jsonAnim);
            if (this.animationManager.isAnimation(animation)) {
                this.newAnimation();
                this.animationManager.loadAnimation(animation);
            } else {
                // Unlikely, but better not to keep garbage data saved.
                console.error('Animation saved in localStorage is invalid and will be deleted. Existing animation JSON: ', jsonAnim);
                window.localStorage.removeItem('studio-animation-' + GlobalSaveManager.getCurrentSceneDescId());
                this.errorHelpText('Saved animation invalid. See console for details.');
            }
        }
    }

    private saveAnimation() {
        const jsonAnim: string = this.animationManager.serializeAnimation();
        window.localStorage.setItem('studio-animation-' + GlobalSaveManager.getCurrentSceneDescId(), jsonAnim);
    }

    private exportAnimation() {
        const a = document.createElement('a');
        const anim = new Blob([this.animationManager.serializeAnimation()], {type: 'application/json'});
        a.href = URL.createObjectURL(anim);
        a.download = 'studio-animation-' + GlobalSaveManager.getCurrentSceneDescId() + '.json';
        a.click();
    }

    private importAnimation() {
        const input = document.createElement('input');
        input.type = 'file';
        input.accept = 'application/json';
        input.onchange = async () => {
            if (!input.files || !input.files.item(0))
                return;
            try {
                const fileContents = await this.loadFile(input.files.item(0) as File);
                const animation = JSON.parse(fileContents);
                if (this.animationManager.isAnimation(animation)) {
                    this.newAnimation();
                    this.animationManager.loadAnimation(animation);
                } else {
                    throw new Error('File is not a valid animation.');
                }
            } catch (e) {
                console.error('Failed to load animation from JSON file.', e);
                this.errorHelpText('Failed to load file. See console for details.');
            }
        }
        input.click();
    }

    private loadFile(file: File): Promise<string> {
        return new Promise((resolve, reject) => {
            const reader = new FileReader();
            reader.onload = () => {
                resolve(reader.result as string);
            }
            reader.onerror = (e) => reject(e);
            reader.readAsText(file);
        });
    }

    private navigateKeyframeList(amount: number): void {
        if (this.selectedKeyframeListItem) {
            let index = parseInt(this.selectedKeyframeListItem.dataset.index as string) + amount;
            if (index < 0) {
                index = 0;
            } else if (index >= this.keyframeList.children.length) {
                index = this.keyframeList.children.length - 1;
            }
            (this.keyframeList.children[index] as HTMLElement).click();
        }
    }

    private setEaseType(btn: HTMLElement) {
        this.selectedKeyframe.linearEaseType = btn.dataset.easeType as LinearEaseType;
        if (this.selectedEaseBtn) {
            setElementHighlighted(this.selectedEaseBtn, false);
        }
        this.selectedEaseBtn = btn;
        setElementHighlighted(this.selectedEaseBtn, true);
        this.saveAnimation();
    }

    private displayHelpText(elem: HTMLElement) {
        if (!this.editingKeyframePosition && !this.persistHelpText)
            this.studioHelpText.innerText = elem.dataset.helpText ? elem.dataset.helpText : this.studioHelpText.dataset.default as string;
    }

    private resetHelpText() {
        if (!this.editingKeyframePosition && !this.persistHelpText)
            this.studioHelpText.innerText = this.studioHelpText.dataset.default as string;
    }

    private errorHelpText(e: string) {
        this.studioHelpText.innerText = e;
        this.studioHelpText.style.color = '#ff4141';
        this.studioHelpText.style.fontWeight = '700';
        this.persistHelpText = true;
        window.setTimeout(() => {
            this.studioHelpText.style.color = '';
            this.studioHelpText.style.fontWeight = '';
            this.persistHelpText = false;
            this.resetHelpText();
        }, 5000);
    }

    private handleNewKeyframeEvent(e: CustomEvent) {
        const keyframeListItem: HTMLElement = document.createElement('li');
        // The keyframe index is passed as the CustomEvent detail.
        const keyframeIndex: number = e.detail;
        const kf: Keyframe = this.animationManager.getKeyframeByIndex(keyframeIndex);
        keyframeListItem.innerText = kf.name as string;
        keyframeListItem.dataset.index = keyframeIndex.toString();
        keyframeListItem.dataset.name = keyframeListItem.innerText;
        keyframeListItem.onclick = (e: MouseEvent) => this.selectKeyframeListItem(e);
        const clearButton = document.createElement('button');
        clearButton.textContent = '🗙';
        clearButton.type = 'button';
        clearButton.style.color = 'white';
        clearButton.style.position = 'absolute';
        clearButton.style.width = '24px';
        clearButton.style.height = '24px';
        clearButton.style.right = '8px';
        clearButton.style.top = '6px';
        clearButton.style.bottom = '6px';
        clearButton.style.lineHeight = '20px';
        clearButton.style.cursor = 'pointer';
        clearButton.style.backgroundColor = 'transparent';
        clearButton.style.border = '0';
        clearButton.style.fontSize = '16px';
        clearButton.style.padding = '0';
        clearButton.style.fontWeight = 'bold';
        clearButton.onclick = e => {
            e.stopPropagation();
            if (this.keyframeList.hasAttribute('disabled')) {
                return;
            }

            if (this.selectedKeyframeListItem === keyframeListItem) {
                this.keyframeList.dataset.selectedIndex = '-1';
                this.selectedKeyframeListItem = undefined;
                this.keyframeControls.setAttribute('hidden', '');
            }
            const toRemove = parseInt(keyframeListItem.dataset.index as string);
            keyframeListItem.remove();
            this.updateKeyframeIndices(toRemove);
            this.animationManager.removeKeyframe(toRemove);
        };
        keyframeListItem.insertAdjacentElement('beforeend', clearButton);

        if (keyframeIndex === this.keyframeList.children.length) {
            this.keyframeList.insertAdjacentElement('beforeend', keyframeListItem);
        } else {
            this.keyframeList.children[keyframeIndex - 1].insertAdjacentElement('afterend', keyframeListItem);
            this.updateKeyframeIndices(keyframeIndex - 1);
        }
        keyframeListItem.click();
        this.saveAnimation();
    }

    /**
     * Called when a keyframe in the keyframe list is clicked.
     */
    private selectKeyframeListItem(e: MouseEvent) {
        if (this.keyframeList.hasAttribute('disabled')) {
            return;
        }

        const liElem = e.target as HTMLElement;
        const index: number = parseInt(liElem.dataset.index as string);
        this.keyframeList.dataset.selectedIndex = index.toString();
        this.selectedKeyframe = this.animationManager.getKeyframeByIndex(index);
        if (this.selectedKeyframeListItem) {
            setElementHighlighted(this.selectedKeyframeListItem, false);
        }
        this.selectedKeyframeListItem = liElem;
        this.keyframeNameInput.value = liElem.dataset.name as string;
        this.keyframeDurationInput.value = this.selectedKeyframe.interpDuration.toString();
        this.keyframeHoldDurationInput.value = this.selectedKeyframe.holdDuration.toString();
        if (this.selectedKeyframe.usesLinearInterp) {
            this.linearEaseSettingsDiv.removeAttribute('hidden');
            setElementHighlighted(this.hermiteBtn, false);
            setElementHighlighted(this.linearBtn, true);
        } else {
            this.linearEaseSettingsDiv.setAttribute('hidden','');
            setElementHighlighted(this.hermiteBtn, true);
            setElementHighlighted(this.linearBtn, false);
        }
        const easeType: LinearEaseType = this.selectedKeyframe.linearEaseType;
        if (this.selectedEaseBtn) {
            setElementHighlighted(this.selectedEaseBtn, false);
        }
        switch (easeType) {
            case LinearEaseType.NoEase:
                this.selectedEaseBtn = this.noEaseBtn;
                break;
            case LinearEaseType.EaseIn:
                this.selectedEaseBtn = this.easeInBtn;
                break;
            case LinearEaseType.EaseOut:
                this.selectedEaseBtn = this.easeOutBtn;
                break;
            case LinearEaseType.EaseBoth:
                this.selectedEaseBtn = this.easeBothBtn;
                break;
        }
        setElementHighlighted(this.selectedEaseBtn, true);
        if (this.selectedKeyframe.interpDuration > 0) {
            this.interpolationSettings.removeAttribute('hidden');
        } else {
            this.interpolationSettings.setAttribute('hidden', '');
        }
        this.keyframeControls.removeAttribute('hidden');
        this.keyframeNameInput.removeAttribute('hidden');
        this.keyframeNameInput.removeAttribute('disabled');
        this.keyframeDurationContainer.removeAttribute('hidden');
        this.moveKeyframeDownBtn.removeAttribute('hidden');
        this.moveKeyframeUpBtn.removeAttribute('hidden');
        this.previewKeyframeBtn.removeAttribute('hidden');
        setElementHighlighted(this.selectedKeyframeListItem, true);
    }

    private disableKeyframeControls(): void {
        this.studioControlsContainer.querySelectorAll(`#keyframeList, #keyframeList li, button, input`).forEach((e) => {
            e.setAttribute('disabled', '');
            e.classList.add('disabled');
        });
    }

    private enableKeyframeControls(): void {
        this.studioControlsContainer.querySelectorAll(`#keyframeList, #keyframeList li, button, input`).forEach((e) => {
            e.removeAttribute('disabled');
            e.classList.remove('disabled');
        });
    }

    private updateKeyframeIndices(updatedPos: number) {
        for (let i = updatedPos; i < this.keyframeList.children.length; i++) {
            (this.keyframeList.children[i] as HTMLElement).dataset.index = i.toString();
        }
    }
}

class About extends Panel {
    public onfaq: (() => void) | null = null;

    constructor() {
        super();
        this.setTitle(ABOUT_ICON, 'About');

        this.contents.innerHTML = `
<div id="About">
<style>
#About {
    padding: 12px;
    line-height: 1.2;
}
#About a {
    color: white;
}
#About li span {
    color: #aaa;
}
#About h1 {
    margin: 0px;
    font-size: 2em;
}
#About h2 {
    font-size: 12.8pt;
}
#About h1 span, #About h1 img {
    vertical-align: middle;
    line-height: 64px;
}
#About .BuildVersion a {
    color: #666;
    font-size: smaller;
}
</style>

<h1> <img src="${logoURL}"> <span> noclip.website </span> </h1>
<h2> A digital museum of video game levels </h2>

<a href="#" class="FAQLink"> What is this? / FAQ </a>

<p> <strong>CLICK AND DRAG</strong> to look around and use <strong>WASD</strong> to move the camera </p>
<p> Hold <strong>SHIFT</strong> to go faster, and use <strong>MOUSE WHEEL</strong> to fine tune the speed
<strong>Z</strong> toggles the UI. </p>

<p><a href="https://discord.gg/bkJmKKv"><strong>JOIN THE DISCORD</strong> by clicking here</a></p>

<p><strong>CODE PRIMARILY WRITTEN</strong> by <a href="https://twitter.com/JasperRLZ">Jasper</a></p>

<p><strong>OPEN SOURCE</strong> at <a href="${GITHUB_URL}">GitHub</a></p>

<p class="BuildVersion"><a href="${GITHUB_REVISION_URL}">build ${GIT_SHORT_REVISION}</a></p>
</div>
`;
        const faqLink = this.contents.querySelector('.FAQLink') as HTMLAnchorElement;
        faqLink.onclick = () => {
            if (this.onfaq !== null)
                this.onfaq();
        };
    }
}

class FAQPanel implements Widget {
    private toplevel: HTMLElement;
    private panel: HTMLElement;

    public elem: HTMLElement;

    constructor() {
        this.toplevel = document.createElement('div');
        this.toplevel.classList.add('FAQPanel');
        this.toplevel.style.position = 'absolute';
        this.toplevel.style.left = '0';
        this.toplevel.style.top = '0';
        this.toplevel.style.right = '0';
        this.toplevel.style.bottom = '0';
        this.toplevel.style.background = 'rgba(0, 0, 0, 0.8)';
        this.toplevel.onclick = () => {
            this.elem.style.display = 'none';
        };

        const styleFrag = createDOMFromString(`
<style>
.FAQPanel a:link, .FAQPanel a:visited { color: #ddd; }
.FAQPanel a:hover { color: #fff; }
</style>
`);
        this.toplevel.appendChild(styleFrag);

        this.panel = document.createElement('div');
        this.panel.style.boxSizing = 'border-box';
        this.panel.style.width = '50vw';
        this.panel.style.margin = '5vh auto';
        this.panel.style.height = '90vh';
        this.panel.style.backgroundColor = 'black';
        this.panel.style.padding = '2em';
        this.panel.style.font = '11pt monospace';
        this.panel.style.overflow = 'auto';
        this.panel.style.color = '#ddd';
        this.panel.style.textAlign = 'justify';
        this.panel.onclick = (e) => {
            e.stopPropagation();
        };

        const qa = document.createElement('div');
        this.panel.appendChild(qa);

        const faq = `
## What is noclip.website?

<p>noclip.website is a celebration of video game level design and art. It's a chance to
explore and deepen your appreciation for some of your favorite games.</p>

## Why did you make this?

<p>I've always had an appreciation for the incredible worlds that game developers make.
Sometimes staring closely at levels might help you understand the challenges the designers
were facing, and what problems and techniques they used to solve them. You can learn a lot
about a game by looking in the places they <em>don't</em> show in the game itself. It's
also a ton of fun to test your memory, seeing if you can remember how a level is laid
out, or where two rooms might connect to each other.</p>

## It doesn't work!

<p>Oops, sorry about that. Please let me know through either the <a href="https://discord.gg/bkJmKKv">official noclip.website Discord</a>
or <a href="https://twitter.com/JasperRLZ/">Twitter</a>. Try to let me know what
OS/browser/GPU you were using, and what game you tried to view, and I'll investigate.</p>

## Can I request a game?

<p>Maybe. Check around to see if anybody has looked at the game files before. If there's
existing community documentation, that helps a lot. And if you're around to help answer
questions or provide map names, I'm even more inclined.</p>

<p>Even having documentation, games can take months of my time to add. So I have to be
very careful with which games I choose to spend my time with.</p>

<p>If you have some programming skills and want to try to add a game yourself, I fully
welcome that. Join the Discord and I will be happy to help you get set up with a
development environment and walk you through the code.</p>

## Why do some levels look broken?

<p>In order to put a game on the website, I first need to take apart the game, extract
the data, and then figure out how to put it back together. Some of these games, especially
the newer ones, are really complex with their levels and their models, and that often means
it takes more work to make it look correct. The line between "game engine" and "game data"
is only getting blurrier and blurrier.</p>

<p>My dream is that the site contains fully accurate versions of each game, and I try
to get closer to that goal when I can, but the effort and time involved to make an accurate
recreation can sometimes be far too much, or would push me more into recreating large
parts of the original game's engine, which I'm less interested in doing myself.</p>

## How do I export models from the site?

<p>You can't. From the technical side, there is no one consistent file format that has
all of the features that an accurate model would require. From a personal perspective,
I'm not ready to take on the support burden of writing an export tool.</p>

<p>That said, if you would like to use my work as a base to build your own tools, the website
is open-source and source code can be found at <a href="https://github.com/magcius/noclip.website">GitHub</a>.</p>

<p>If you are looking for art for your own projects, there are some fantastic artists
out there in the community that are always looking for work. Hire them instead of
using art assets from other games.</p>

## This is cool! Any way I can help you out!

<p>Absolutely. Join <a href="https://discord.gg/bkJmKKv">the official Discord</a> and ask around if you would like to help out.
The easiest things to help out with are providing savestates and naming maps, and can
be done even if you do not know how to code. There's also some work that would be
appreciated to help me improve accuracy, like running games in certain modes to help
me compare the two.</p>

<p>If you have a more tech-y background, there's always coding work to be done. All
the source code to the site is available at <a href="https://github.com/magcius/noclip.website">GitHub</a>,
whether you want to browse around, use it for your own purposes, or help contribute.</p>

## Why does Skyward Sword have a level called Despacito? Is that its official name?

<p>Nah. The internal names of a lot of the Zelda games is often just a letter-number code,
something like 'F203_05'. Most of the maps have no real in-game name as far as I can
tell, so I often spend a lot of time hunting down longplays on YouTube or playing the
game myself to try and come up with a name for it. I had done this for most of
Skyward Sword, but got a bit stumped on some of the maps, and put "Despacito" as an
inside joke.</p>

<p>If you come up with a better name for these maps, feel free to tell me, either on
the <a href="https://discord.gg/bkJmKKv">official noclip.website Discord</a> or through
<a href="https://twitter.com/JasperRLZ/">Twitter</a>.</p>

## Are you afraid of being taken down?

<p>Less than you might think. Companies take down fan projects when they're competing
with their in-house projects. I don't see noclip.website as competing with any game
out there &mdash; it's more of a museum, not a game. The worlds on display are incredible
and I hope they encourage you to go out and buy a copy of the game itself.</p>

<p>That said, I have enormous respect for the developers and dev teams and if I received
a take-down request, I would honor it. It is their work on display, after all.</p>

<p>Developers are only able to make these fantastic worlds if we collectively support
them. noclip would not exist without their hard work and dedication. To ensure that they
remain healthy, please try to buy games instead of pirating them. I also put in extra effort
to ensure that all assets available on this site cannot be used to pirate the game itself.</p>

## Do you accept donations?

<p>No. Use the money to buy some games instead.</p>

## Any affiliation to noclip, the documentary people?

<p>I chatted with them once, but the name is a coincidence. The name comes from an old Quake
command that would let you fly through the levels here, just like in the game.</p>

## Have you seen the YouTube show Boundary Break?

<p>Of course! I love that show. I'm ecstatic to see that exploring video game levels from
different angles has captured the imaginations of such a wide audience. And I hope that this
site encourages that same curiosity that's visible all throughout Boundary Break, trekking
through these levels on your own adventures!</p>

## Who made this site?

<p>In my opinion? The artists and game developers. They made everything you actually see here
on display.</p>

<p>But in terms of, you know, developing the site itself, that would be me, <a href="https://twitter.com/JasperRLZ/">Jasper</a>,
but I could not have done it alone. I've been assisted by so many others throughout:
<a href="https://twitter.com/beholdnec">N.E.C.</a>,
<a href="https://twitter.com/JuPaHe64">JuPaHe64</a>,
<a href="https://twitter.com/Jawchewa">Jawchewa</a>,
<a href="https://twitter.com/Starschulz">Starschulz</a>,
<a href="https://twitter.com/kittensandals">SpaceCats</a>,
<a href="https://twitter.com/arukidev">Aruki</a>,
<a href="https://twitter.com/TanukiMatthew">TanukiMatthew</a>,
<a href="https://twitter.com/QuadeZaban">Quade Zaban</a>,
<a href="https://twitter.com/Murugalstudio">Murugo</a>,
<a href="https://twitter.com/ambienttiger">pat</a>,
<a href="https://github.com/agentcatcat/">catcat</a>,
<a href="https://twitter.com/PistonMiner">PistonMiner</a>,
<a href="https://twitter.com/LordNed">LordNed</a>,
<a href="https://twitter.com/SageOfMirrors">SageOfMirrors</a>,
<a href="https://github.com/blank63">blank63</a>,
<a href="https://twitter.com/StapleButter">StapleButter</a>,
<a href="https://twitter.com/xdanieldzd">xdanieldzd</a>,
<a href="https://github.com/vlad001">vlad001</a>,
<a href="https://twitter.com/Jewelots_">Jewel</a>,
<a href="https://twitter.com/instant_grat">Instant Grat</a>,
along with countless others from the modding communities, game reverse
engineering and research communities, and emulation communities.</p>

<p>All icons you see are from <a href="https://thenounproject.com/">The Noun Project</a>,
used under Creative Commons CC-BY:</p>
<ul>
<li> Truncated Pyramid <span>by</span> Bohdan Burmich
<li> Images <span>by</span> Creative Stall
<li> Help <span>by</span> Gregor Cresnar
<li> Open <span>by</span> Landan Lloyd
<li> Nightshift <span>by</span> mikicon
<li> Layer <span>by</span> Chameleon Design
<li> Sand Clock <span>by</span> James
<li> Line Chart <span>by</span> Shastry
<li> Search <span>by</span> Alain W.
<li> Save <span>by</span> Prime Icons
<li> Overlap <span>by</span> Zach Bogart
<li> VR <span>by</span> Fauzan Adaiima
<li> Play Clapboard <span>by</span> Yoyon Pujiyono
</ul>
`;

        const qas = faq.split('##').slice(1).map((qa) => {
            const firstNewline = qa.indexOf('\n');
            const question = qa.slice(0, firstNewline).trim();
            const answer = qa.slice(firstNewline).trim();

            return { question, answer };
        });

        for (let i = 0; i < qas.length; i++) {
            const block = document.createElement('div');

            const title = qas[i].question;

            const q = document.createElement('p');
            q.style.color = '#ccc';
            q.style.fontWeight = 'bold';
            q.style.marginTop = '0';
            q.style.fontSize = '12pt';
            q.textContent = title;
            block.appendChild(q);
            const a = document.createElement('p');
            a.style.marginBottom = '1.6em';
            a.innerHTML = qas[i].answer;
            block.appendChild(a);

            qa.appendChild(block);
        }

        this.toplevel.appendChild(this.panel);

        this.elem = this.toplevel;
    }
}

export interface Layer {
    name: string;
    visible: boolean;
    setVisible(v: boolean): void;
}

export class LayerPanel extends Panel {
    private multiSelect: MultiSelect;
    private layers: Layer[] = [];
    public onlayertoggled: (() => void) | null = null;

    constructor(layers: Layer[] | null = null) {
        super();
        this.customHeaderBackgroundColor = COOL_BLUE_COLOR;
        this.setTitle(LAYER_ICON, 'Layers');
        this.multiSelect = new MultiSelect();
        this.multiSelect.onitemchanged = this._onItemChanged.bind(this);
        this.contents.appendChild(this.multiSelect.elem);
        if (layers !== null)
            this.setLayers(layers);
    }

    private _onItemChanged(index: number, visible: boolean): void {
        this.layers[index].setVisible(visible);
        if (this.onlayertoggled !== null)
            this.onlayertoggled();
    }

    public syncLayerVisibility(): void {
        const isOn = this.layers.map((layer) => layer.visible);
        this.multiSelect.setItemsSelected(isOn);
    }

    public setLayers(layers: Layer[]): void {
        this.layers = layers;
        const strings = layers.map((layer) => layer.name);
        this.multiSelect.setStrings(strings);
        this.syncLayerVisibility();
        this.setVisible(layers.length > 1);
    }
}

class CameraSpeedIndicator implements BottomBarWidget {
    public elem: HTMLElement;

    private currentAnimation: Animation | null = null;

    constructor() {
        this.elem = document.createElement('div');
        this.elem.style.opacity = '0';
        this.elem.style.textShadow = `0 0 8px black`;
        this.elem.style.padding = '0 8px';
        this.elem.style.font = 'bold 16px monospace';
        this.elem.style.color = 'white';
        this.elem.style.pointerEvents = 'none';
        this.elem.style.lineHeight = '32px';
    }

    public setVisible(v: boolean): void {
        this.elem.style.display = v ? 'block' : 'none';
    }

    public setArea(): void {
    }

    public isAnyPanelExpanded(): boolean {
        return false;
    }

    public setCameraSpeed(v: number, displayIndicator: boolean = true): void {
        const dispV = Math.max(v, 1);
        this.elem.textContent = `Camera Speed: ${dispV.toFixed(0)}`;

        const pct = `${(dispV / 200) * 100}%`;
        this.elem.style.backgroundImage = `linear-gradient(to right, ${HIGHLIGHT_COLOR} ${pct}, rgba(0, 0, 0, 0.75) ${pct})`;

        if (displayIndicator) {
            if (this.currentAnimation !== null)
                this.currentAnimation.cancel();

            this.currentAnimation = this.elem.animate([
                { opacity: 1, offset: 0 },
                { opacity: 1, offset: 0.5 },
                { opacity: 0, offset: 1.0 },
            ], 2000);
        }
    }
}

const enum BottomBarArea { Left, Center, Right }

function setAreaAnchor(elem: HTMLElement, area: BottomBarArea) {
    if (area === BottomBarArea.Left) {
        elem.style.transform = '';
        elem.style.marginLeft = '';
        elem.style.right = '';
    } else if (area === BottomBarArea.Center) {
        elem.style.transform = 'translate(-50%, 0)';
        elem.style.marginLeft = '16px';
        elem.style.right = '';
    } else if (area === BottomBarArea.Right) {
        elem.style.transform = '';
        elem.style.marginLeft = '';
        elem.style.right = '0';
    }
}

interface BottomBarWidget {
    elem: HTMLElement;
    setArea(area: BottomBarArea): void;
    setVisible(v: boolean): void;
    isAnyPanelExpanded(): boolean;
}

class BottomBar {
    public elem: HTMLElement;
    public widgets: BottomBarWidget[] = [];

    constructor() {
        this.elem = document.createElement('div');
        this.elem.id = 'BottomBar';
        this.elem.style.position = 'absolute';
        this.elem.style.bottom = '32px';
        this.elem.style.left = '32px';
        this.elem.style.right = '32px';
        this.elem.style.display = 'grid';
        this.elem.style.gridTemplateColumns = '1fr 1fr 1fr';
        this.elem.style.gridGap = '8px';
        this.elem.style.transition = '.1s ease-out';
        this.elem.style.pointerEvents = 'none';

        const leftArea = this.newArea();
        leftArea.style.justifySelf = 'start';
        this.elem.appendChild(leftArea);

        const centerArea = this.newArea();
        centerArea.style.justifySelf = 'center';
        this.elem.appendChild(centerArea);

        const rightArea = this.newArea();
        rightArea.style.justifySelf = 'end';
        this.elem.appendChild(rightArea);
    }

    private newArea(): HTMLElement {
        const area = document.createElement('div');
        area.style.display = 'grid';
        area.style.gridAutoFlow = 'column';
        area.style.gridGap = '8px';
        return area;
    }

    public addWidgets(area: BottomBarArea, widget: BottomBarWidget): void {
        widget.setArea(area);
        this.widgets.push(widget);
        this.elem.children.item(area)!.appendChild(widget.elem);
    }

    public isAnyPanelExpanded(): boolean {
        for (let i = 0; i < this.widgets.length; i++)
            if (this.widgets[i].isAnyPanelExpanded())
                return true;
        return false;
    }

    public setActive(active: boolean): void {
        this.elem.style.opacity = active ? '1' : '0';
    }

    public setVisible(v: boolean): void {
        this.elem.style.display = v ? 'grid' : 'none';
    }
}

abstract class SingleIconButton implements BottomBarWidget {
    public elem: HTMLElement;
    public icon: HTMLElement;
    public tooltipElem: HTMLElement;
    public isOpen: boolean = false;
    public isHover: boolean = false;

    constructor() {
        this.elem = document.createElement('div');
        this.elem.style.position = 'relative';
        this.elem.style.transition = '.1s ease-out';
        this.elem.style.width = '32px';
        this.elem.style.height = '32px';
        this.elem.style.pointerEvents = 'auto';
        this.elem.onclick = this.onClick.bind(this);
        this.elem.onmouseover = () => {
            this.isHover = true;
            this.syncStyle();
        };
        this.elem.onmouseout = () => {
            this.isHover = false;
            this.syncStyle();
        };

        this.icon = document.createElement('div');
        this.icon.style.width = '32px';
        this.icon.style.height = '32px';
        this.icon.style.cursor = 'pointer';
        this.icon.style.font = '16px monospace';
        this.icon.style.color = 'white';
        this.icon.style.lineHeight = '32px';
        this.icon.style.textAlign = 'center';
        this.icon.style.textShadow = '0px 0px 6px rgba(0, 0, 0, 0.5)';
        this.icon.style.transition = '0.1s ease-out';
        this.icon.style.userSelect = 'none';
        this.elem.appendChild(this.icon);

        this.tooltipElem = document.createElement('div');
        this.tooltipElem.style.position = 'absolute';
        this.tooltipElem.style.top = '0';
        this.tooltipElem.style.marginTop = '-32px';
        this.tooltipElem.style.padding = '0 8px';
        this.tooltipElem.style.background = 'rgba(0, 0, 0, 0.75)';
        this.tooltipElem.style.font = 'bold 16px monospace';
        this.tooltipElem.style.lineHeight = '32px';
        this.tooltipElem.style.color = 'white';
        this.tooltipElem.style.textShadow = `0 0 8px black`;
        this.tooltipElem.style.transition = '0.1s ease-out';
        this.tooltipElem.style.pointerEvents = 'none';
        this.tooltipElem.style.userSelect = 'none';
        this.tooltipElem.style.opacity = '0';
        this.elem.appendChild(this.tooltipElem);
    }

    public setShow(v: boolean): void {
        this.elem.style.display = v ? 'block' : 'none';
    }

    public setArea(area: BottomBarArea): void {
        setAreaAnchor(this.tooltipElem, area);
    }

    public setVisible(v: boolean): void {
        this.elem.style.display = v ? 'block' : 'none';
    }

    public isAnyPanelExpanded(): boolean {
        return this.isOpen;
    }

    public abstract onClick(e: MouseEvent): void;

    public setIsOpen(v: boolean): void {
        this.isOpen = v;
        this.syncStyle();
    }

    public syncStyle(): void {
        if (this.isOpen) {
            this.icon.style.background = 'rgba(0, 0, 0, 0.75)';
            this.icon.style.color = HIGHLIGHT_COLOR;
            this.tooltipElem.style.opacity = '0';
        } else if (this.isHover) {
            this.icon.style.background = 'rgba(0, 0, 0, 0.75)';
            this.icon.style.color = 'white';
            this.tooltipElem.style.opacity = '1';
        } else {
            this.icon.style.background = 'rgba(0, 0, 0, 0.0)';
            this.icon.style.color = 'white';
            this.tooltipElem.style.opacity = '0';
        }
    }
}

class PanelButton extends SingleIconButton {
    protected panel: HTMLElement;

    constructor() {
        super();

        this.panel = document.createElement('div');
        this.panel.style.position = 'absolute';
        this.panel.style.top = '0';
        this.panel.style.marginTop = '-32px';
        this.panel.style.lineHeight = '32px';
        this.panel.style.background = 'rgba(0, 0, 0, 0.75)';
        this.panel.style.transition = '0.1s ease-out';

        this.elem.appendChild(this.panel);

        this.syncStyle();
    }

    public setArea(area: BottomBarArea): void {
        super.setArea(area);
        setAreaAnchor(this.panel, area);
    }

    public onClick(e: MouseEvent): void {
        if (!this.isOpen) {
            this.setIsOpen(true);
            GlobalGrabManager.takeGrab(this, e, { takePointerLock: false, useGrabbingCursor: false, releaseOnMouseUp: false, grabElement: this.panel });
        }
    }

    public onMotion(): void {
        // Doesn't matter.
    }

    public onGrabReleased(): void {
        this.setIsOpen(false);
    }

    public syncStyle(): void {
        super.syncStyle();

        if (this.isOpen) {
            this.panel.style.opacity = '1';
            this.panel.style.pointerEvents = '';
        } else {
            this.panel.style.opacity = '0';
            this.panel.style.pointerEvents = 'none';
        }
    }
}

class ShareButton extends PanelButton {
    public currentShareURLEntry: TextField;
    public copyButton: HTMLElement;
    private copyButtonState: 'copy' | 'copied';

    constructor() {
        super();
        this.tooltipElem.textContent = 'Share';
        setFontelloIcon(this.icon, FontelloIcon.share);

        this.panel.style.display = 'grid';
        this.panel.style.width = '400px';
        this.panel.style.gridAutoFlow = 'column';

        this.currentShareURLEntry = new TextField();
        this.currentShareURLEntry.textarea.readOnly = true;
        this.currentShareURLEntry.textarea.onfocus = () => {
            this.currentShareURLEntry.selectAll();
        };
        this.currentShareURLEntry.elem.style.width = 'auto';
        this.currentShareURLEntry.elem.style.lineHeight = '32px';
        this.currentShareURLEntry.elem.style.padding = '0 16px';
        this.panel.appendChild(this.currentShareURLEntry.elem);

        this.copyButton = document.createElement('div');
        this.copyButton.style.font = '16px monospace';
        this.copyButton.style.textShadow = '0px 0px 6px rgba(0, 0, 0, 0.5)';
        this.copyButton.style.color = 'white';
        this.copyButton.style.lineHeight = '32px';
        this.copyButton.style.textAlign = 'center';
        this.copyButton.style.userSelect = 'none';
        this.copyButton.onclick = () => {
            if (this.copyButtonState === 'copy') {
                window.navigator.clipboard.writeText(this.currentShareURLEntry.getValue());
                this.currentShareURLEntry.selectAll();
                this.setCopyButtonState('copied');
            }
        };
        this.setCopyButtonState('copy');
        this.panel.appendChild(this.copyButton);
    }

    private setCopyButtonState(state: 'copy' | 'copied'): void {
        if (this.copyButtonState === state)
            return;
        this.copyButtonState = state;
        if (state === 'copy') {
            this.copyButton.style.backgroundColor = HIGHLIGHT_COLOR;
            this.copyButton.style.cursor = 'pointer';
            this.copyButton.textContent = 'COPY';
        } else {
            this.copyButton.style.backgroundColor = '#666';
            this.copyButton.style.cursor = '';
            this.copyButton.textContent = 'COPIED';
        }
    }

    public setShareURL(shareURL: string) {
        this.setCopyButtonState('copy');
        this.currentShareURLEntry.setValue(shareURL);
    }
}

class FullscreenButton extends SingleIconButton {
    constructor() {
        super();
        if (document.body.requestFullscreen === undefined)
            this.setShow(false);
        document.addEventListener('fullscreenchange', this.syncStyle.bind(this));
        this.syncStyle();
    }

    private isFS() {
        return document.fullscreenElement === document.body;
    }

    public syncStyle() {
        super.syncStyle();
        setFontelloIcon(this.icon, this.isFS() ? FontelloIcon.resize_small : FontelloIcon.resize_full);
        this.tooltipElem.textContent = this.isFS() ? 'Unfullscreen' : 'Fullscreen';
    }

    public onClick() {
        if (this.isFS())
            document.exitFullscreen();
        else
            document.body.requestFullscreen();
    }
}

class PlayPauseButton extends SingleIconButton {
    public onplaypause: ((shouldBePlaying: boolean) => void) | null = null;
    public isPlaying: boolean;

    public syncStyle(): void {
        super.syncStyle();
        setFontelloIcon(this.icon, this.isPlaying ? FontelloIcon.pause : FontelloIcon.play);
        this.tooltipElem.textContent = this.isPlaying ? 'Pause' : 'Play';
    }

    public setIsPlaying(isPlaying: boolean): void {
        this.isPlaying = isPlaying;
        this.syncStyle();
    }

    public onClick() {
        if (this.onplaypause !== null)
            this.onplaypause(!this.isPlaying);
    }
}

class RecordingBranding {
    public elem: HTMLElement;

    constructor() {
        this.elem = document.createElement('div');
        this.elem.style.position = 'absolute';
        this.elem.style.right = '0';
        this.elem.style.bottom = '0';
        this.elem.style.backgroundColor = 'rgba(0, 0, 0, 0.3)';
        this.elem.style.borderTopLeftRadius = '8px';
        this.elem.style.font = '32px Norwester';
        this.elem.style.color = 'white';
        this.elem.style.padding = '4px 8px 4px 12px';
        this.elem.style.pointerEvents = 'none';
        this.elem.style.textShadow = '0px 0px 10px rgba(0, 0, 0, 0.8)';
        this.elem.style.visibility = 'hidden';
        this.elem.style.userSelect = 'none';
        this.elem.textContent = 'noclip.website';
    }

    public v(): void {
        this.elem.style.visibility = '';
        ((window.main.ui) as UI).toggleUI(false);
    }
}

export class UI {
    public elem: HTMLElement;

    private toplevel: HTMLElement;

    public dragHighlight: HTMLElement;
    public sceneUIContainer: HTMLElement;

    private panelToplevel: HTMLElement;
    private panelContainer: HTMLElement;

    public sceneSelect: SceneSelect;
    public textureViewer: TextureViewer;
    public viewerSettings: ViewerSettings;
    public xrSettings: XRSettings;
    public statisticsPanel: StatisticsPanel;
    public panels: Panel[];
    private about: About;
    private faqPanel: FAQPanel;
    private studioPanel: StudioPanel;
    private recordingBranding = new RecordingBranding();

    public cameraSpeedIndicator = new CameraSpeedIndicator();
    public lightweightOverlay = new LightweightOverlay();
    private bottomBar = new BottomBar();
    private playPauseButton = new PlayPauseButton();
    private shareButton = new ShareButton();
    private fullscreenButton = new FullscreenButton();

    public debugFloaterHolder = new DebugFloaterHolder();

    private isDragging: boolean = false;
    private lastMouseActiveTime: number = -1;

    public isPlaying: boolean = true;

    public isEmbedMode: boolean = false;
    public isVisible: boolean = true;

    public studioModeEnabled: boolean = false;

    constructor(public viewer: Viewer.Viewer) {
        this.toplevel = document.createElement('div');

        this.sceneUIContainer = document.createElement('div');
        this.sceneUIContainer.style.pointerEvents = 'none';
        this.toplevel.appendChild(this.sceneUIContainer);

        this.panelToplevel = document.createElement('div');
        this.panelToplevel.id = 'Panel';
        this.panelToplevel.style.position = 'absolute';
        this.panelToplevel.style.left = '0';
        this.panelToplevel.style.top = '0';
        this.panelToplevel.style.bottom = '0';
        this.panelToplevel.style.padding = '2em';
        this.panelToplevel.style.transition = '.2s background-color';
        this.panelToplevel.onmouseover = () => {
            this.panelToplevel.style.backgroundColor = 'rgba(0, 0, 0, 0.2)';
            this.panelToplevel.style.overflow = 'auto';
            this.setPanelsAutoClosed(false);
        };
        this.panelToplevel.onmouseout = () => {
            this.panelToplevel.style.backgroundColor = 'rgba(0, 0, 0, 0)';
            this.panelToplevel.style.overflow = 'hidden';
        };

        this.panelContainer = document.createElement('div');
        this.panelContainer.style.display = 'grid';
        this.panelContainer.style.gridTemplateColumns = '1fr';
        this.panelContainer.style.gridGap = '20px';
        this.panelToplevel.appendChild(this.panelContainer);

        this.toplevel.appendChild(this.panelToplevel);

        this.dragHighlight = document.createElement('div');
        this.toplevel.appendChild(this.dragHighlight);
        this.dragHighlight.style.position = 'absolute';
        this.dragHighlight.style.left = '0';
        this.dragHighlight.style.right = '0';
        this.dragHighlight.style.top = '0';
        this.dragHighlight.style.bottom = '0';
        this.dragHighlight.style.backgroundColor = 'rgba(255, 255, 255, 0.5)';
        this.dragHighlight.style.boxShadow = '0 0 40px 5px white inset';
        this.dragHighlight.style.display = 'none';
        this.dragHighlight.style.pointerEvents = 'none';

        this.toplevel.appendChild(this.debugFloaterHolder.elem);
        this.toplevel.appendChild(this.lightweightOverlay.elem);

        this.toplevel.appendChild(this.recordingBranding.elem);

        this.toplevel.appendChild(this.bottomBar.elem);
        this.bottomBar.addWidgets(BottomBarArea.Left, this.cameraSpeedIndicator);
        this.bottomBar.addWidgets(BottomBarArea.Center, this.playPauseButton);
        this.bottomBar.addWidgets(BottomBarArea.Right, this.shareButton);
        this.bottomBar.addWidgets(BottomBarArea.Right, this.fullscreenButton);

        this.sceneSelect = new SceneSelect(viewer);
        this.textureViewer = new TextureViewer();
        this.viewerSettings = new ViewerSettings(this, viewer);
        this.xrSettings = new XRSettings(this, viewer);
        this.statisticsPanel = new StatisticsPanel(viewer);
        this.about = new About();

        this.faqPanel = new FAQPanel();
        this.faqPanel.elem.style.display = 'none';
        this.toplevel.appendChild(this.faqPanel.elem);

        this.studioPanel = new StudioPanel(this, viewer);
        this.toplevel.appendChild(this.studioPanel.elem);

        this.playPauseButton.onplaypause = (shouldBePlaying) => {
            this.togglePlayPause(shouldBePlaying);
        };
        this.playPauseButton.setIsPlaying(this.isPlaying);

        this.about.onfaq = () => {
            this.faqPanel.elem.style.display = 'block';
        };

        window.onmousemove = () => {
            this.setMouseActive();
        };
        this.setMouseActive();

        this.setScenePanels(null);

        this.elem = this.toplevel;
    }

    public togglePlayPause(shouldBePlaying: boolean = !this.isPlaying): void {
        this.isPlaying = shouldBePlaying;
        this.playPauseButton.setIsPlaying(this.isPlaying);
    }

    public toggleWebXRCheckbox(shouldBeChecked: boolean = !this.xrSettings.enableXRCheckBox.checked) {
        this.xrSettings.enableXRCheckBox.setChecked(shouldBeChecked);
    }

    public setMouseActive(): void {
        this.lastMouseActiveTime = window.performance.now();
    }

    public update(): void {
        this.syncVisibilityState();
    }

    public setSaveState(saveState: string) {
        const shareURL = buildShareURL(saveState);
        this.shareButton.setShareURL(shareURL);
    }

    public sceneChanged() {
        const cameraControllerClass = this.viewer.cameraController!.constructor as CameraControllerClass;
        this.viewerSettings.cameraControllerSelected(cameraControllerClass);
        const keyMoveSpeed = this.viewer.cameraController!.getKeyMoveSpeed();
        if (keyMoveSpeed !== null)
            this.viewerSettings.setInitialKeyMoveSpeed(keyMoveSpeed);
    }

    private setPanels(panels: Panel[]): void {
        this.panels = panels;
        setChildren(this.panelContainer, panels.map((panel) => panel.elem));
    }

    public destroyScene(): void {
        this.setScenePanels([]);
        setChildren(this.sceneUIContainer, []);
        this.debugFloaterHolder.destroyScene();
    }

    public setScenePanels(scenePanels: Panel[] | null): void {
        if (scenePanels !== null) {
            this.setPanels([this.sceneSelect, ...scenePanels, this.textureViewer, this.viewerSettings, this.xrSettings, this.statisticsPanel, this.about]);
        } else {
            this.setPanels([this.sceneSelect, this.about]);
        }
    }

    public setPanelsAutoClosed(v: boolean): void {
        for (let i = 0; i < this.panels.length; i++)
            this.panels[i].setAutoClosed(v);
    }

    private shouldPanelsAutoClose(): boolean {
        // TODO(jstpierre): Lock icon?
        if (this.statisticsPanel.manuallyExpanded)
            return false;
        return true;
    }

    private shouldBottomBarBeFadeIn(): boolean {
        if (this.bottomBar.isAnyPanelExpanded())
            return true;

        if (this.isDragging)
            return true;

        // Hide after one second of mouse inactivity
        const lastMouseActiveHideThreshold = 1000;
        if (window.performance.now() > this.lastMouseActiveTime + lastMouseActiveHideThreshold)
            return false;

        return true;
    }

    public setDraggingMode(draggingMode: DraggingMode): void {
        const isDragging = draggingMode !== DraggingMode.None;
        const isPointerLocked = draggingMode === DraggingMode.PointerLocked;

        this.isDragging = isDragging;
        this.elem.style.pointerEvents = (isDragging && !isPointerLocked) ? 'none' : '';
        if (isDragging && this.shouldPanelsAutoClose())
            this.setPanelsAutoClosed(true);
        this.syncVisibilityState();
    }

    private syncVisibilityState(): void {
        const panelsVisible = !this.isEmbedMode && this.isVisible;
        this.panelToplevel.style.display = panelsVisible ? '' : 'none';

        const bottomBarVisible = this.isVisible;
        this.bottomBar.setVisible(bottomBarVisible);
        this.bottomBar.setActive(this.shouldBottomBarBeFadeIn());

        const extraButtonsVisible = !this.isEmbedMode;
        this.cameraSpeedIndicator.setVisible(extraButtonsVisible);
        this.shareButton.setVisible(extraButtonsVisible);
    }

    public setEmbedMode(v: boolean): void {
        if (this.isEmbedMode === v)
            return;

        this.isEmbedMode = v;
        this.syncVisibilityState();
    }

    public toggleUI(v: boolean = !this.isVisible): void {
        if (this.isVisible === v)
            return;

        this.isVisible = v;
        this.syncVisibilityState();
    }
}<|MERGE_RESOLUTION|>--- conflicted
+++ resolved
@@ -16,11 +16,8 @@
 import { LightweightOverlay } from './AAA_NewUI/LightweightOverlay';
 import { DebugFloaterHolder } from './DebugFloaters';
 import { LocationBase } from './AAA_NewUI/SceneBase2';
-<<<<<<< HEAD
-=======
 import { CameraAnimationManager, Keyframe, LinearEaseType } from './CameraAnimationManager';
 import { DraggingMode } from './InputManager';
->>>>>>> 73c931a8
 
 export const HIGHLIGHT_COLOR = 'rgb(210, 30, 30)';
 export const COOL_BLUE_COLOR = 'rgb(20, 105, 215)';
